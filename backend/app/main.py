--- conflicted
+++ resolved
@@ -12,11 +12,7 @@
 from fastapi.middleware.cors import CORSMiddleware
 from fastapi.staticfiles import StaticFiles
 
-<<<<<<< HEAD
-from .api import health, users, entities, relationships, flavor, calorie_tracker, nutrition
-=======
 from .api import health, users, entities, relationships, flavor, calorie_tracker, nutrition, tips, meals
->>>>>>> 498f00a3
 from .database import engine, Base, SessionLocal, ensure_user_columns
 from .config import get_settings
 
