"""
FlavorLab FastAPI Application

This is the main entry point for the FlavorLab backend API.
"""

import logging
from contextlib import asynccontextmanager
from fastapi import FastAPI, Request
from fastapi.responses import JSONResponse
from fastapi.middleware.cors import CORSMiddleware

<<<<<<< HEAD
from .api import health, users, entities, relationships, flavor, calorie_tracker
=======
from .api import health, users, entities, relationships, flavor, nutrition
>>>>>>> 51cbdaa9
from .database import engine, Base, SessionLocal
from .config import get_settings


# Setup logging
logging.basicConfig(level=logging.INFO)
logger = logging.getLogger(__name__)


@asynccontextmanager
async def lifespan(app: FastAPI):
    """
    Handles startup and shutdown events.
    """
    logger.info("Application startup...")
    # Create database tables
    Base.metadata.create_all(bind=engine)
    logger.info("Database tables created.")
    yield
    logger.info("Application shutdown...")


settings = get_settings()

app = FastAPI(
    title=settings.app_name,
    version=settings.version,
    description="FlavorLab API - An intelligent cooking platform.",
    lifespan=lifespan
)

# CORS Middleware
app.add_middleware(
    CORSMiddleware,
    allow_origins=settings.cors_origins,
    allow_credentials=True,
    allow_methods=["*"],
    allow_headers=["*"],
)

# API Routers
app.include_router(health.router, prefix=settings.api_prefix, tags=["Health"])
app.include_router(users.router, prefix=settings.api_prefix, tags=["Users", "Authentication"])
app.include_router(nutrition.router, prefix=settings.api_prefix, tags=["Nutrition"])
app.include_router(entities.router, prefix=settings.api_prefix, tags=["Entities"])
app.include_router(relationships.router, prefix=settings.api_prefix, tags=["Relationships"])
app.include_router(flavor.router, prefix=settings.api_prefix, tags=["Flavor"])
app.include_router(calorie_tracker.router, prefix=settings.api_prefix, tags=["Calorie Tracking"])

@app.exception_handler(Exception)
async def global_exception_handler(request: Request, exc: Exception):
    logger.error(f"Unhandled exception: {exc}", exc_info=True)
    return JSONResponse(
        status_code=500,
        content={"message": "An unexpected error occurred. Please try again later."},
    )


if __name__ == "__main__":
    import uvicorn
    uvicorn.run(
        "app.main:app",
        host="0.0.0.0",
        port=8000,
        reload=settings.debug
    )<|MERGE_RESOLUTION|>--- conflicted
+++ resolved
@@ -10,11 +10,7 @@
 from fastapi.responses import JSONResponse
 from fastapi.middleware.cors import CORSMiddleware
 
-<<<<<<< HEAD
-from .api import health, users, entities, relationships, flavor, calorie_tracker
-=======
-from .api import health, users, entities, relationships, flavor, nutrition
->>>>>>> 51cbdaa9
+from .api import health, users, entities, relationships, flavor, calorie_tracker, nutrition
 from .database import engine, Base, SessionLocal
 from .config import get_settings
 
