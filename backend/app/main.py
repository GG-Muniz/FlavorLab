"""
FlavorLab FastAPI Application

This is the main entry point for the FlavorLab backend API.
"""

import logging
from contextlib import asynccontextmanager
import os
from fastapi import FastAPI, Request
from fastapi.responses import JSONResponse
from fastapi.middleware.cors import CORSMiddleware
from fastapi.staticfiles import StaticFiles

<<<<<<< HEAD
from .api import health, users, entities, relationships, flavor
from .database import engine, Base, SessionLocal, ensure_user_columns
=======
from .api import health, users, entities, relationships, flavor, calorie_tracker, nutrition
from .database import engine, Base, SessionLocal
>>>>>>> 184ff613
from .config import get_settings


# Setup logging
logging.basicConfig(level=logging.INFO)
logger = logging.getLogger(__name__)


@asynccontextmanager
async def lifespan(app: FastAPI):
    """
    Handles startup and shutdown events.
    """
    logger.info("Application startup...")
    # Create database tables
    Base.metadata.create_all(bind=engine)
    # Ensure new columns exist (SQLite lightweight migration)
    ensure_user_columns()
    # Ensure static directories exist for avatar uploads
    os.makedirs("static/avatars", exist_ok=True)
    logger.info("Database tables created.")
    yield
    logger.info("Application shutdown...")


settings = get_settings()

app = FastAPI(
    title=settings.app_name,
    version=settings.version,
    description="FlavorLab API - An intelligent cooking platform.",
    lifespan=lifespan
)

<<<<<<< HEAD
# CORS Middleware (explicit origins for dev when credentials=True)
_origins = settings.cors_origins or []
if isinstance(_origins, str):
    _origins = [_origins]
if "*" in _origins or not _origins:
    _origins = [
        "http://localhost:5173",
        "http://127.0.0.1:5173",
        "http://192.168.9.213:5173",
        "http://localhost:5174",
        "http://127.0.0.1:5174",
        "http://192.168.9.213:5174",
        "http://localhost:5175",
        "http://127.0.0.1:5175",
        "http://192.168.9.213:5175",
        "http://localhost:5176",
        "http://127.0.0.1:5176",
        "http://192.168.9.213:5176",
    ]
app.add_middleware(
    CORSMiddleware,
    allow_origins=_origins,
=======
# CORS Middleware - Allow frontend to access backend
origins = [
    "http://localhost",
    "http://localhost:5173",
    "http://127.0.0.1:5173",
    "http://192.168.9.86:5173",  # Network IP for development
    "*"  # Allow all origins during development
]

app.add_middleware(
    CORSMiddleware,
    allow_origins=origins,
>>>>>>> 184ff613
    allow_credentials=True,
    allow_methods=["*"],
    allow_headers=["*"],
)

# Static file serving for avatars and other assets (allow start even if dir absent)
app.mount("/static", StaticFiles(directory="static", check_dir=False), name="static")

# API Routers
app.include_router(health.router, prefix=settings.api_prefix, tags=["Health"])
app.include_router(users.router, prefix=settings.api_prefix, tags=["Users", "Authentication"])
app.include_router(nutrition.router, prefix=settings.api_prefix, tags=["Nutrition"])
app.include_router(entities.router, prefix=settings.api_prefix, tags=["Entities"])
app.include_router(relationships.router, prefix=settings.api_prefix, tags=["Relationships"])
app.include_router(flavor.router, prefix=settings.api_prefix, tags=["Flavor"])
app.include_router(calorie_tracker.router, prefix=settings.api_prefix, tags=["Calorie Tracking"])

@app.exception_handler(Exception)
async def global_exception_handler(request: Request, exc: Exception):
    logger.error(f"Unhandled exception: {exc}", exc_info=True)
    return JSONResponse(
        status_code=500,
        content={"message": "An unexpected error occurred. Please try again later."},
    )


if __name__ == "__main__":
    import uvicorn
    uvicorn.run(
        "app.main:app",
        host="0.0.0.0",
        port=8000,
        reload=settings.debug
    )<|MERGE_RESOLUTION|>--- conflicted
+++ resolved
@@ -12,13 +12,8 @@
 from fastapi.middleware.cors import CORSMiddleware
 from fastapi.staticfiles import StaticFiles
 
-<<<<<<< HEAD
-from .api import health, users, entities, relationships, flavor
+from .api import health, users, entities, relationships, flavor, calorie_tracker, nutrition
 from .database import engine, Base, SessionLocal, ensure_user_columns
-=======
-from .api import health, users, entities, relationships, flavor, calorie_tracker, nutrition
-from .database import engine, Base, SessionLocal
->>>>>>> 184ff613
 from .config import get_settings
 
 
@@ -53,43 +48,34 @@
     lifespan=lifespan
 )
 
-<<<<<<< HEAD
-# CORS Middleware (explicit origins for dev when credentials=True)
+# CORS Middleware (settings-driven origins; add common dev IPs)
 _origins = settings.cors_origins or []
 if isinstance(_origins, str):
     _origins = [_origins]
+additional_dev_origins = [
+    "http://192.168.9.86:5173",  # merge: dev LAN IP from incoming branch
+]
+for origin in additional_dev_origins:
+    if origin not in _origins:
+        _origins.append(origin)
+
 if "*" in _origins or not _origins:
     _origins = [
         "http://localhost:5173",
         "http://127.0.0.1:5173",
         "http://192.168.9.213:5173",
+        "http://192.168.9.86:5173",
         "http://localhost:5174",
         "http://127.0.0.1:5174",
-        "http://192.168.9.213:5174",
         "http://localhost:5175",
         "http://127.0.0.1:5175",
-        "http://192.168.9.213:5175",
         "http://localhost:5176",
         "http://127.0.0.1:5176",
-        "http://192.168.9.213:5176",
     ]
+
 app.add_middleware(
     CORSMiddleware,
     allow_origins=_origins,
-=======
-# CORS Middleware - Allow frontend to access backend
-origins = [
-    "http://localhost",
-    "http://localhost:5173",
-    "http://127.0.0.1:5173",
-    "http://192.168.9.86:5173",  # Network IP for development
-    "*"  # Allow all origins during development
-]
-
-app.add_middleware(
-    CORSMiddleware,
-    allow_origins=origins,
->>>>>>> 184ff613
     allow_credentials=True,
     allow_methods=["*"],
     allow_headers=["*"],
