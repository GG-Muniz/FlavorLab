"""
User API endpoints for FlavorLab.

This module provides REST API endpoints for user operations including
registration, authentication, and profile management.
"""

from fastapi import APIRouter, Depends, HTTPException, status, Body, Request
import datetime
from fastapi.security import OAuth2PasswordRequestForm
from fastapi import UploadFile, File
import os
import shutil
from uuid import uuid4
import logging
import re
from sqlalchemy.orm import Session
from sqlalchemy import func
from typing import List, Optional

from .. import models
from ..models.entity import IngredientEntity
from ..models.health_pillars import HEALTH_PILLARS, get_pillar_name
from ..schemas.user import (
    UserCreate,
    UserResponse,
    UserUpdate,
    UserProfileResponse,
    ChangePasswordRequest,
    HealthGoalsUpdate,
    UserSurveyData,
    Token,
    TokenData,
    UserStatsResponse,
    UserLogin,
    PasswordReset,
    PasswordResetConfirm,
)
from ..schemas.meal_plan import (
    MealPlanResponse,
    MealPlanRequest,
    MealItem,
    DailyMealPlan,
    LLMMealPlanResponse,
)
from ..services.auth import AuthService, get_current_active_user, get_current_verified_user
from ..database import get_db
from ..config import get_settings

router = APIRouter(prefix="/users", tags=["Users"])
settings = get_settings()
logger = logging.getLogger(__name__)


@router.post("/register", response_model=UserResponse)
async def register_user(
    user_data: UserCreate,
    db: Session = Depends(get_db)
) -> UserResponse:
    """
    Register a new user.
    
    Args:
        user_data: User registration data
        db: Database session
        
    Returns:
        UserResponse: Created user information
        
    Raises:
        HTTPException: If registration fails
    """
    try:
        # Normalize emails for robust comparison
        input_email = (user_data.email or "").strip().lower()
        demo_email = (getattr(settings, 'demo_email', 'demo@flavorlab.com') or "").strip().lower()
        logger.info("/users/register: input_email=%s demo_email=%s", input_email, demo_email)

        # Special case: demo email acts as overwrite (for testing convenience)
        demo_local, _, demo_domain = demo_email.partition('@')
        demo_pattern = rf"^{re.escape(demo_local)}(\+[^@]+)?@{re.escape(demo_domain)}$"
        alt_demo_pattern = rf"^{re.escape(demo_local)}(\+[^@]+)?@flavorlab\.local$"
        is_demo = bool(re.fullmatch(demo_pattern, input_email) or re.fullmatch(alt_demo_pattern, input_email))
        if is_demo:
            # Delete any existing demo user to guarantee a fresh registration
            deleted = AuthService.delete_user_by_email(db, input_email)
            if deleted:
                logger.info("/users/register: demo path - deleted existing demo user for fresh signup")
            # Create demo user (always active/verified)
            user = AuthService.create_user(
                db=db,
                email=input_email,
                password=user_data.password,
                username=user_data.username or 'demo',
                first_name=user_data.first_name or 'Demo',
                last_name=user_data.last_name or 'User',
                is_active=True,
                is_verified=True
            )
            return UserResponse.model_validate(user)
        else:
            # Check if user already exists (case-insensitive)
            existing_user = db.query(models.User).filter(func.lower(models.User.email) == input_email).first()
            if existing_user:
                logger.info("/users/register: non-demo existing user found, rejecting: %s", input_email)
                raise HTTPException(
                    status_code=status.HTTP_400_BAD_REQUEST,
                    detail="Email already registered"
                )
        
        # Check if username is taken (if provided)
        if user_data.username:
            existing_username = db.query(models.User).filter(models.User.username == user_data.username).first()
            if existing_username:
                raise HTTPException(
                    status_code=status.HTTP_400_BAD_REQUEST,
                    detail="Username already taken"
                )
        
        # Create user
        user = AuthService.create_user(
            db=db,
            email=input_email,
            password=user_data.password,
            username=user_data.username,
            first_name=user_data.first_name,
            last_name=user_data.last_name,
            is_active=user_data.is_active
        )
        
        return UserResponse.model_validate(user)
        
    except HTTPException:
        raise
    except Exception as e:
        db.rollback()
        raise HTTPException(
            status_code=status.HTTP_500_INTERNAL_SERVER_ERROR,
            detail=f"Error registering user: {str(e)}"
        )


@router.post("/login", response_model=Token, summary="User Login", tags=["Authentication"])
async def login_for_access_token(request: Request, db: Session = Depends(get_db)) -> Token:
    """Authenticate and return an access token. Accepts JSON or form-encoded credentials."""
    email: Optional[str] = None
    password: Optional[str] = None

    content_type = request.headers.get("content-type", "")
    if "application/json" in content_type:
        body = await request.json()
        if isinstance(body, dict):
            email = body.get("email") or body.get("username")
            password = body.get("password")
    else:
        form = await request.form()
        email = form.get("email") or form.get("username")
        password = form.get("password")

    if not email or not password:
        raise HTTPException(status_code=status.HTTP_422_UNPROCESSABLE_ENTITY, detail="email/username and password required")

    user = AuthService.authenticate_user(db, email, password)
    if not user:
        raise HTTPException(status_code=status.HTTP_401_UNAUTHORIZED, detail="Incorrect email or password")
    if not user.is_active:
        raise HTTPException(status_code=status.HTTP_401_UNAUTHORIZED, detail="Account is deactivated")

    access_token = AuthService.create_access_token(data={"sub": str(user.id), "email": user.email})
    return Token(access_token=access_token, token_type="bearer")


@router.get("/me", response_model=UserProfileResponse)
async def get_current_user_profile(
    current_user: models.User = Depends(get_current_active_user)
):
    """
    Get current user's profile information.
    
    Args:
        current_user: Current authenticated user
        
    Returns:
        UserProfileResponse: User profile information
    """
    try:
        return UserProfileResponse.model_validate(current_user)
        
    except Exception as e:
        raise HTTPException(
            status_code=status.HTTP_500_INTERNAL_SERVER_ERROR,
            detail=f"Error retrieving user profile: {str(e)}"
        )


@router.put("/me", response_model=UserProfileResponse)
async def update_current_user_profile(
    user_data: UserUpdate,
    db: Session = Depends(get_db),
    current_user: models.User = Depends(get_current_active_user)
):
    """
    Update current user's profile information.
    
    Args:
        user_data: User update data
        db: Database session
        current_user: Current authenticated user
        
    Returns:
        UserResponse: Updated user information
    """
    try:
        # Check if username is taken (if being updated)
        if user_data.username and user_data.username != current_user.username:
            existing_username = db.query(models.User).filter(models.User.username == user_data.username).first()
            if existing_username:
                raise HTTPException(
                    status_code=status.HTTP_400_BAD_REQUEST,
                    detail="Username already taken"
                )
        
        # Update fields
        if user_data.username is not None:
            current_user.username = user_data.username
        if user_data.first_name is not None:
            current_user.first_name = user_data.first_name
        if user_data.last_name is not None:
            current_user.last_name = user_data.last_name
        if user_data.age is not None:
            current_user.age = user_data.age
        if user_data.height_cm is not None:
            current_user.height_cm = user_data.height_cm
        if user_data.weight_kg is not None:
            current_user.weight_kg = user_data.weight_kg
        if user_data.date_of_birth is not None:
            try:
                # Accept datetime or date string; store date only
                if isinstance(user_data.date_of_birth, datetime.datetime):
                    current_user.date_of_birth = user_data.date_of_birth.date()
                else:
                    current_user.date_of_birth = user_data.date_of_birth
            except Exception:
                pass
        if user_data.gender is not None:
            current_user.gender = user_data.gender
        if user_data.activity_level is not None:
            current_user.activity_level = user_data.activity_level
        if user_data.health_goals is not None:
            current_user.health_goals = user_data.health_goals
        if user_data.dietary_preferences is not None:
            current_user.dietary_preferences = user_data.dietary_preferences
        # Update preferences when explicitly provided (including None to clear)
        if 'preferences' in user_data.model_fields_set:
            current_user.preferences = user_data.preferences
        
        db.commit()
        db.refresh(current_user)
        
        return UserProfileResponse.model_validate(current_user)
        
    except HTTPException:
        raise
    except Exception as e:
        db.rollback()
        raise HTTPException(
            status_code=status.HTTP_500_INTERNAL_SERVER_ERROR,
            detail=f"Error updating user profile: {str(e)}"
        )


@router.post("/me/change-password")
async def change_password(
    password_data: ChangePasswordRequest,
    db: Session = Depends(get_db),
    current_user: models.User = Depends(get_current_active_user)
):
    """
    Change current user's password.

    Args:
        password_data: Password change data
        db: Database session
        current_user: Current authenticated user

    Returns:
        Dict with success message
    """
    try:
        # Verify current password
        if not AuthService.verify_password(password_data.current_password, current_user.hashed_password):
            raise HTTPException(
                status_code=status.HTTP_400_BAD_REQUEST,
                detail="Current password is incorrect"
            )

        # Change password
        AuthService.change_password(db, current_user, password_data.new_password)

        return {
            "message": "Password changed successfully"
        }

    except HTTPException:
        raise
    except Exception as e:
        db.rollback()
        raise HTTPException(
            status_code=status.HTTP_500_INTERNAL_SERVER_ERROR,
            detail=f"Error changing password: {str(e)}"
        )


@router.post("/me/health-goals", response_model=UserProfileResponse)
async def update_health_goals(
    health_goals: HealthGoalsUpdate,
    db: Session = Depends(get_db),
    current_user: models.User = Depends(get_current_active_user)
):
    """
    Update current user's health goals.

    This endpoint allows users to save their selected health goals (8 pillars).
    The goals are stored in the user's preferences under the 'health_goals' key.

    Args:
        health_goals: Health goals update data with selectedGoals array
        db: Database session
        current_user: Current authenticated user

    Returns:
        UserProfileResponse: Updated user profile with new health goals

    Raises:
        HTTPException: If update fails
    """
    try:
        # Get current preferences or initialize empty dict
        preferences = current_user.preferences or {}

        # Update health_goals in preferences
        preferences["health_goals"] = health_goals.selectedGoals

        # Save updated preferences (create new dict to trigger SQLAlchemy update detection)
        current_user.preferences = dict(preferences)

        # Mark the field as modified to ensure SQLAlchemy detects the change
        from sqlalchemy.orm.attributes import flag_modified
        flag_modified(current_user, "preferences")

        # Commit changes
        db.commit()
        db.refresh(current_user)

        return UserProfileResponse.model_validate(current_user)

    except HTTPException:
        raise
    except Exception as e:
        db.rollback()
        raise HTTPException(
            status_code=status.HTTP_500_INTERNAL_SERVER_ERROR,
            detail=f"Error updating health goals: {str(e)}"
        )


@router.post("/me/survey", response_model=UserProfileResponse)
async def submit_user_survey(
    survey_data: UserSurveyData,
    db: Session = Depends(get_db),
    current_user: models.User = Depends(get_current_active_user)
):
    """
    Submit complete user survey data from onboarding flow.

    This endpoint processes the user's onboarding survey, translates health pillar names
    to IDs for backward compatibility, and stores both the translated IDs and complete
    survey data in user preferences.

    Args:
        survey_data: Complete survey data including health pillars, dietary restrictions, etc.
        db: Database session
        current_user: Current authenticated user

    Returns:
        UserProfileResponse: Updated user profile with survey data

    Raises:
        HTTPException: If survey submission fails or pillar names are invalid
    """
    try:
        # Create reverse mapping: pillar_name -> pillar_id
        pillar_name_to_id = {
            pillar_data["name"]: pillar_id
            for pillar_id, pillar_data in HEALTH_PILLARS.items()
        }

        # Translate health pillar names to IDs
        pillar_ids = []
        for pillar_name in survey_data.healthPillars:
            pillar_id = pillar_name_to_id.get(pillar_name)
            if pillar_id is None:
                raise HTTPException(
                    status_code=status.HTTP_400_BAD_REQUEST,
                    detail=f"Invalid health pillar name: {pillar_name}"
                )
            pillar_ids.append(pillar_id)

        # Get current preferences or initialize empty dict
        preferences = current_user.preferences or {}

        # Store translated pillar IDs for backward compatibility
        preferences["health_goals"] = pillar_ids

        # Store complete survey data for LLM meal plan generation
        preferences["survey_data"] = survey_data.model_dump()

        # Save updated preferences (create new dict to trigger SQLAlchemy update detection)
        current_user.preferences = dict(preferences)

        # Mark the field as modified to ensure SQLAlchemy detects the change
        from sqlalchemy.orm.attributes import flag_modified
        flag_modified(current_user, "preferences")

        # Commit changes
        db.commit()
        db.refresh(current_user)

        return UserProfileResponse.model_validate(current_user)

    except HTTPException:
        raise
    except Exception as e:
        db.rollback()
        raise HTTPException(
            status_code=status.HTTP_500_INTERNAL_SERVER_ERROR,
            detail=f"Error submitting survey: {str(e)}"
        )


@router.post("/me/llm-meal-plan", response_model=LLMMealPlanResponse)
async def generate_llm_meal_plan_endpoint(
    include_recipes: bool = False,
    current_user: models.User = Depends(get_current_active_user),
    db: Session = Depends(get_db)
):
    """
    Generate an AI-powered personalized meal plan using Claude Haiku LLM.

    This endpoint creates a 1-day meal plan based on the user's survey data,
    using the Claude Haiku model for cost-effective, high-quality meal planning.

    Args:
        include_recipes: Whether to include detailed recipe information (ingredients, instructions, etc.)
        current_user: Current authenticated user
        db: Database session

    Returns:
        LLMMealPlanResponse: Generated meal plan with health goal summary

    Raises:
        HTTPException 503: If meal plan generation fails
        HTTPException 400: If user has no survey data
    """
    try:
        # Import the LLM service
        from ..services import llm_service

        # Generate meal plan using LLM (1 day)
        daily_plans = await llm_service.generate_llm_meal_plan(
            user=current_user,
            num_days=1,
<<<<<<< HEAD
            include_recipes=include_recipes
=======
            include_recipes=include_recipes,
            db=db
>>>>>>> 898fe9e8
        )

        # Construct health goal summary
        health_goal_summary = None
        if current_user.preferences and "health_goals" in current_user.preferences:
            health_goal_ids = current_user.preferences["health_goals"]
            health_goal_names = [
                get_pillar_name(goal_id) for goal_id in health_goal_ids
            ]
            health_goal_summary = (
                f"This meal plan is designed to support your health goals: "
                f"{', '.join(health_goal_names)}. "
                f"Meals are tailored to your dietary preferences and restrictions."
            )

        return LLMMealPlanResponse(
            plan=daily_plans,
            health_goal_summary=health_goal_summary
        )

    except llm_service.LLMResponseError as e:
        logger.error(f"LLM meal plan generation failed: {e}")
        raise HTTPException(
            status_code=status.HTTP_503_SERVICE_UNAVAILABLE,
            detail="Could not generate meal plan at this time."
        )
    except ValueError as e:
        logger.error(f"User survey data missing: {e}")
        raise HTTPException(
            status_code=status.HTTP_400_BAD_REQUEST,
            detail="Please complete the user survey before generating a meal plan."
        )
    except Exception as e:
        logger.error(f"Unexpected error generating LLM meal plan: {e}")
        raise HTTPException(
            status_code=status.HTTP_503_SERVICE_UNAVAILABLE,
            detail="Could not generate meal plan at this time."
        )


@router.post("/me/meal-plan", response_model=MealPlanResponse)
async def generate_meal_plan(
    request: Optional[MealPlanRequest] = None,
    current_user: models.User = Depends(get_current_active_user),
    db: Session = Depends(get_db)
):
    """
    Generate a personalized meal plan for the current user.

    This endpoint creates a multi-day meal plan based on the user's preferences,
    health goals, and nutritional targets. Ingredients are prioritized based on
    the user's selected health pillars. For MVP, it returns a mock meal plan.
    In production, this will integrate with LLM-based meal planning algorithms.

    Args:
        request: Optional meal plan generation parameters
        current_user: Currently authenticated user
        db: Database session

    Returns:
        MealPlanResponse: Generated meal plan with daily meals and health goal summary

    Raises:
        HTTPException: If generation fails
    """
    try:
        # Get user preferences for ingredient prioritization
        preferences = current_user.preferences or {}
        user_health_goals = preferences.get("health_goals", [])
        calorie_target = preferences.get("calorie_goal", 2000)

        # Determine number of days (default to 7)
        num_days = 7
        if request and request.num_days:
            num_days = request.num_days

        # Prioritized ingredient selection based on user health goals
        preferred_ingredients = []
        health_goal_summary = None

        if user_health_goals:
            # Fetch ingredients that align with user's health goals
            try:
                for pillar_id in user_health_goals:
                    # Get ingredients for each health pillar
                    pillar_ingredients = IngredientEntity.get_ingredients_by_pillar(
                        db, pillar_id, skip=0, limit=10
                    )
                    preferred_ingredients.extend(pillar_ingredients)

                # Remove duplicates while preserving order
                seen = set()
                preferred_ingredients = [
                    ing for ing in preferred_ingredients
                    if not (ing.id in seen or seen.add(ing.id))
                ]
            except Exception as e:
                # If ingredient fetching fails, continue with generic plan
                print(f"Warning: Could not fetch preferred ingredients: {e}")
                preferred_ingredients = []

            # Generate health goal summary
            pillar_names = [get_pillar_name(pid) for pid in user_health_goals if get_pillar_name(pid)]
            if pillar_names:
                if len(pillar_names) == 1:
                    health_goal_summary = f"This meal plan prioritizes ingredients for {pillar_names[0]}."
                elif len(pillar_names) == 2:
                    health_goal_summary = f"This meal plan prioritizes ingredients for {pillar_names[0]} and {pillar_names[1]}."
                else:
                    last_goal = pillar_names[-1]
                    other_goals = ", ".join(pillar_names[:-1])
                    health_goal_summary = f"This meal plan prioritizes ingredients for {other_goals}, and {last_goal}."
        else:
            health_goal_summary = "This meal plan is generated without specific health goals."

        # Generate mock meal plan with ingredient-aware descriptions
        days_of_week = ["Monday", "Tuesday", "Wednesday", "Thursday", "Friday", "Saturday", "Sunday"]

        # Mock ingredient names based on preferred ingredients (MVP approach)
        ingredient_names = []
        if preferred_ingredients:
            ingredient_names = [ing.name for ing in preferred_ingredients[:15]]

        # Fallback generic ingredients if no preferred ingredients
        if not ingredient_names:
            ingredient_names = [
                "Greek yogurt", "berries", "granola", "salmon", "quinoa",
                "chicken breast", "spinach", "broccoli", "sweet potato",
                "almonds", "avocado", "eggs", "oats", "apples", "carrots"
            ]

        meal_plan = []
        total_calories = 0

        for day_index in range(num_days):
            day_name = days_of_week[day_index % 7]

            # Generate ingredient-aware mock meals
            # In production, these would be generated by LLM using preferred_ingredients
            daily_meals = [
                MealItem(
                    type="breakfast",
                    name="Healthy Breakfast Bowl",
                    calories=400,
                    description=f"{ingredient_names[0] if len(ingredient_names) > 0 else 'Yogurt'} with {ingredient_names[2] if len(ingredient_names) > 2 else 'granola'}, fresh berries, and honey"
                ),
                MealItem(
                    type="snack",
                    name="Morning Snack",
                    calories=150,
                    description=f"{ingredient_names[13] if len(ingredient_names) > 13 else 'Apple'} slices with {ingredient_names[9] if len(ingredient_names) > 9 else 'almond'} butter"
                ),
                MealItem(
                    type="lunch",
                    name="Grilled Protein Salad",
                    calories=550,
                    description=f"Mixed greens with grilled {ingredient_names[5] if len(ingredient_names) > 5 else 'chicken'}, {ingredient_names[6] if len(ingredient_names) > 6 else 'vegetables'}, and balsamic vinaigrette"
                ),
                MealItem(
                    type="snack",
                    name="Afternoon Snack",
                    calories=200,
                    description=f"Hummus with {ingredient_names[14] if len(ingredient_names) > 14 else 'carrot'} and cucumber sticks"
                ),
                MealItem(
                    type="dinner",
                    name="Baked Protein with Grains",
                    calories=650,
                    description=f"Baked {ingredient_names[3] if len(ingredient_names) > 3 else 'salmon'} with {ingredient_names[4] if len(ingredient_names) > 4 else 'quinoa'} and roasted vegetables"
                ),
            ]

            daily_plan = DailyMealPlan(day=day_name, meals=daily_meals)
            meal_plan.append(daily_plan)

            # Calculate total calories for this day
            day_calories = sum(meal.calories for meal in daily_meals)
            total_calories += day_calories

        # Calculate average calories per day
        avg_calories = total_calories // num_days

        return MealPlanResponse(
            plan=meal_plan,
            total_days=num_days,
            average_calories_per_day=avg_calories,
            health_goal_summary=health_goal_summary
        )

    except HTTPException:
        raise
    except Exception as e:
        raise HTTPException(
            status_code=status.HTTP_500_INTERNAL_SERVER_ERROR,
            detail=f"Error generating meal plan: {str(e)}"
        )


@router.post("/me/deactivate")
async def deactivate_account(
    db: Session = Depends(get_db),
    current_user: models.User = Depends(get_current_active_user)
):
    """
    Deactivate current user's account.
    
    Args:
        db: Database session
        current_user: Current authenticated user
        
    Returns:
        Dict with success message
    """
    try:
        AuthService.deactivate_user(db, current_user)
        
        return {
            "message": "Account deactivated successfully"
        }
        
    except Exception as e:
        db.rollback()
        raise HTTPException(
            status_code=status.HTTP_500_INTERNAL_SERVER_ERROR,
            detail=f"Error deactivating account: {str(e)}"
        )


@router.delete("/me")
async def delete_my_account(
    db: Session = Depends(get_db),
    current_user: models.User = Depends(get_current_active_user)
):
    """
    Soft delete (deactivate) the current user's account.
    Sets is_active=False to preserve data while disabling access.
    """
    try:
        AuthService.deactivate_user(db, current_user)
        return {"message": "Account deactivated successfully"}
    except Exception as e:
        db.rollback()
        raise HTTPException(
            status_code=status.HTTP_500_INTERNAL_SERVER_ERROR,
            detail=f"Error deactivating account: {str(e)}"
        )

@router.post("/forgot-password", status_code=status.HTTP_202_ACCEPTED)
async def forgot_password(
    payload: PasswordReset,
    db: Session = Depends(get_db)
):
    """
    Initiate password reset. For MVP, generate a reset token and log the link.
    """
    try:
        token = AuthService.generate_password_reset_token(payload.email)
        reset_link = f"http://localhost:5173/reset-password?token={token}"
        import logging
        logger = logging.getLogger(__name__)
        # Try to send email; always log the link for dev
        sent = AuthService.send_email(
            subject="FlavorLab Password Reset",
            to_email=payload.email,
            html_body=f"<p>Click the link to reset your password:</p><p><a href=\"{reset_link}\">Reset Password</a></p>",
            text_body=f"Reset your password: {reset_link}"
        )
        logger.info("Password reset link for %s: %s (email sent=%s)", payload.email, reset_link, sent)
        return {"message": "If the email exists, a reset link has been sent."}
    except Exception as e:
        raise HTTPException(
            status_code=status.HTTP_500_INTERNAL_SERVER_ERROR,
            detail=f"Error initiating password reset: {str(e)}"
        )


@router.post("/reset-password")
async def reset_password(
    payload: PasswordResetConfirm,
    db: Session = Depends(get_db)
):
    """
    Reset password using a token.
    """
    try:
        email = AuthService.validate_password_reset_token(payload.token)
        if not email:
            raise HTTPException(status_code=status.HTTP_400_BAD_REQUEST, detail="Invalid or expired token")

        user = AuthService.get_user_by_email(db, email)
        if not user:
            raise HTTPException(status_code=status.HTTP_404_NOT_FOUND, detail="User not found")

        AuthService.change_password(db, user, payload.new_password)
        return {"message": "Password has been reset successfully."}
    except HTTPException:
        raise
    except Exception as e:
        raise HTTPException(
            status_code=status.HTTP_500_INTERNAL_SERVER_ERROR,
            detail=f"Error resetting password: {str(e)}"
        )


@router.put("/me/avatar", response_model=UserProfileResponse)
async def update_user_avatar(
    file: UploadFile = File(...),
    db: Session = Depends(get_db),
    current_user: models.User = Depends(get_current_active_user)
):
    """
    Upload and update the current user's avatar image.
    Stores files under ./static/avatars and returns updated user profile.
    """
    try:
        # Ensure directories exist
        os.makedirs("static/avatars", exist_ok=True)

        _, ext = os.path.splitext(file.filename)
        ext = ext.lower()
        if ext not in {".jpg", ".jpeg", ".png", ".webp"}:
            raise HTTPException(status_code=status.HTTP_400_BAD_REQUEST, detail="Unsupported image type")

        unique_name = f"{uuid4()}{ext}"
        fs_path = os.path.join("static", "avatars", unique_name)

        with open(fs_path, "wb") as buffer:
            shutil.copyfileobj(file.file, buffer)

        # Save URL path
        current_user.avatar_url = f"/static/avatars/{unique_name}"
        db.add(current_user)
        db.commit()
        db.refresh(current_user)

        return UserProfileResponse.model_validate(current_user)
    except HTTPException:
        raise
    except Exception as e:
        raise HTTPException(status_code=status.HTTP_500_INTERNAL_SERVER_ERROR, detail=f"Error uploading avatar: {str(e)}")
@router.get("/stats", response_model=UserStatsResponse)
async def get_user_statistics(
    db: Session = Depends(get_db),
    current_user: models.User = Depends(get_current_verified_user),
):
    """
    Get user statistics (requires verified user).
    
    Args:
        db: Database session
        current_user: Current verified user
        
    Returns:
        UserStatsResponse: User statistics
    """
    try:
        from sqlalchemy import func
        from datetime import timedelta
        
        # Total users
        total_users = db.query(models.User).count()
        
        # Active users
        active_users = db.query(models.User).filter(models.User.is_active == True).count()
        
        # Verified users
        verified_users = db.query(models.User).filter(models.User.is_verified == True).count()
        
        # Recent registrations (last 30 days)
        thirty_days_ago = datetime.datetime.now(datetime.UTC) - timedelta(days=30)
        recent_registrations = db.query(models.User).filter(
            models.User.created_at >= thirty_days_ago
        ).count()
        
        # Last updated
        last_updated = db.query(func.max(models.User.updated_at)).scalar()
        
        return UserStatsResponse(
            total_users=total_users,
            active_users=active_users,
            verified_users=verified_users,
            recent_registrations=recent_registrations,
            last_updated=last_updated
        )
        
    except Exception as e:
        raise HTTPException(
            status_code=status.HTTP_500_INTERNAL_SERVER_ERROR,
            detail=f"Error retrieving user statistics: {str(e)}"
        )


# Admin endpoints (require verified user)
@router.get("/{user_id}", response_model=UserResponse)
async def get_user_by_id(
    user_id: int,
    db: Session = Depends(get_db),
    current_user: models.User = Depends(get_current_verified_user)
):
    """
    Get user by ID (requires verified user).
    
    Args:
        user_id: User ID
        db: Database session
        current_user: Current verified user
        
    Returns:
        UserResponse: User information
    """
    try:
        user = AuthService.get_user_by_id(db, user_id)
        
        if not user:
            raise HTTPException(
                status_code=status.HTTP_404_NOT_FOUND,
                detail=f"User with ID '{user_id}' not found"
            )
        
        return UserResponse.model_validate(user)
        
    except HTTPException:
        raise
    except Exception as e:
        raise HTTPException(
            status_code=status.HTTP_500_INTERNAL_SERVER_ERROR,
            detail=f"Error retrieving user: {str(e)}"
        )


@router.put("/{user_id}/activate")
async def activate_user_account(
    user_id: int,
    db: Session = Depends(get_db),
    current_user: models.User = Depends(get_current_verified_user)
):
    """
    Activate a user account (requires verified user).
    
    Args:
        user_id: User ID
        db: Database session
        current_user: Current verified user
        
    Returns:
        Dict with success message
    """
    try:
        user = AuthService.get_user_by_id(db, user_id)
        
        if not user:
            raise HTTPException(
                status_code=status.HTTP_404_NOT_FOUND,
                detail=f"User with ID '{user_id}' not found"
            )
        
        AuthService.activate_user(db, user)
        
        return {
            "message": f"User account '{user_id}' activated successfully"
        }
        
    except HTTPException:
        raise
    except Exception as e:
        db.rollback()
        raise HTTPException(
            status_code=status.HTTP_500_INTERNAL_SERVER_ERROR,
            detail=f"Error activating user account: {str(e)}"
        )


@router.put("/{user_id}/verify")
async def verify_user_account(
    user_id: int,
    db: Session = Depends(get_db),
    current_user: models.User = Depends(get_current_verified_user)
):
    """
    Verify a user account (requires verified user).
    
    Args:
        user_id: User ID
        db: Database session
        current_user: Current verified user
        
    Returns:
        Dict with success message
    """
    try:
        user = AuthService.get_user_by_id(db, user_id)
        
        if not user:
            raise HTTPException(
                status_code=status.HTTP_404_NOT_FOUND,
                detail=f"User with ID '{user_id}' not found"
            )
        
        user.is_verified = True
        db.commit()
        
        return {
            "message": f"User account '{user_id}' verified successfully"
        }
        
    except HTTPException:
        raise
    except Exception as e:
        db.rollback()
        raise HTTPException(
            status_code=status.HTTP_500_INTERNAL_SERVER_ERROR,
            detail=f"Error verifying user account: {str(e)}"
        )
<|MERGE_RESOLUTION|>--- conflicted
+++ resolved
@@ -470,12 +470,8 @@
         daily_plans = await llm_service.generate_llm_meal_plan(
             user=current_user,
             num_days=1,
-<<<<<<< HEAD
-            include_recipes=include_recipes
-=======
             include_recipes=include_recipes,
             db=db
->>>>>>> 898fe9e8
         )
 
         # Construct health goal summary
