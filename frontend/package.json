{
  "name": "flavorlab-app",
  "private": true,
  "version": "0.0.0",
  "type": "module",
  "scripts": {
    "dev": "concurrently -k -n FRONTEND,BACKEND -c green,cyan \"npm:dev:frontend\" \"npm:dev:backend\"",
    "dev:frontend": "vite",
<<<<<<< HEAD
    "dev:backend": "cd ../backend && source venv/bin/activate && python -m uvicorn app.main:app --reload --host 127.0.0.1 --port 8000",
=======
    "dev:backend": "powershell -NoProfile -ExecutionPolicy Bypass -Command \"cd ..\\backend; if(Test-Path .\\venv\\Scripts\\uvicorn.exe) { .\\venv\\Scripts\\uvicorn.exe app.main:app --reload --host 127.0.0.1 --port 8000 } else { .\\venv\\Scripts\\python.exe -m uvicorn app.main:app --reload --host 127.0.0.1 --port 8000 }\"",
>>>>>>> 898fe9e8
    "build": "vite build",
    "lint": "eslint .",
    "preview": "vite preview"
  },
  "dependencies": {
    "@tailwindcss/vite": "^4.1.13",
    "framer-motion": "^12.23.24",
    "lucide-react": "^0.544.0",
    "moment": "^2.30.1",
<<<<<<< HEAD
=======
    "prop-types": "^15.8.1",
>>>>>>> 898fe9e8
    "react": "^19.1.1",
    "react-big-calendar": "^1.19.4",
    "react-dom": "^19.1.1",
    "react-router-dom": "^7.9.4",
    "tailwindcss": "^4.1.13"
  },
  "devDependencies": {
    "@eslint/js": "^9.35.0",
    "@types/react": "^19.1.13",
    "@types/react-dom": "^19.1.9",
    "@vitejs/plugin-react": "^5.0.2",
    "concurrently": "^9.0.1",
    "eslint": "^9.35.0",
    "eslint-plugin-react-hooks": "^5.2.0",
    "eslint-plugin-react-refresh": "^0.4.20",
    "globals": "^16.4.0",
    "vite": "^7.1.6"
  }
}<|MERGE_RESOLUTION|>--- conflicted
+++ resolved
@@ -6,11 +6,7 @@
   "scripts": {
     "dev": "concurrently -k -n FRONTEND,BACKEND -c green,cyan \"npm:dev:frontend\" \"npm:dev:backend\"",
     "dev:frontend": "vite",
-<<<<<<< HEAD
     "dev:backend": "cd ../backend && source venv/bin/activate && python -m uvicorn app.main:app --reload --host 127.0.0.1 --port 8000",
-=======
-    "dev:backend": "powershell -NoProfile -ExecutionPolicy Bypass -Command \"cd ..\\backend; if(Test-Path .\\venv\\Scripts\\uvicorn.exe) { .\\venv\\Scripts\\uvicorn.exe app.main:app --reload --host 127.0.0.1 --port 8000 } else { .\\venv\\Scripts\\python.exe -m uvicorn app.main:app --reload --host 127.0.0.1 --port 8000 }\"",
->>>>>>> 898fe9e8
     "build": "vite build",
     "lint": "eslint .",
     "preview": "vite preview"
@@ -20,10 +16,7 @@
     "framer-motion": "^12.23.24",
     "lucide-react": "^0.544.0",
     "moment": "^2.30.1",
-<<<<<<< HEAD
-=======
     "prop-types": "^15.8.1",
->>>>>>> 898fe9e8
     "react": "^19.1.1",
     "react-big-calendar": "^1.19.4",
     "react-dom": "^19.1.1",
