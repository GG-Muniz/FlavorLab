--- conflicted
+++ resolved
@@ -6,11 +6,7 @@
   "scripts": {
     "dev": "concurrently -k -n FRONTEND,BACKEND -c green,cyan \"npm:dev:frontend\" \"npm:dev:backend\"",
     "dev:frontend": "vite",
-<<<<<<< HEAD
     "dev:backend": "powershell -NoProfile -ExecutionPolicy Bypass -Command \"cd ..\\backend; if(!(Test-Path venv)) { py -m venv venv }; .\\venv\\Scripts\\python.exe -m uvicorn app.main:app --reload --host 127.0.0.1 --port 8000\"",
-=======
-    "dev:backend": "cd ../backend && source venv/bin/activate && python -m uvicorn app.main:app --reload --host 127.0.0.1 --port 8000",
->>>>>>> b763d490
     "build": "vite build",
     "lint": "eslint .",
     "preview": "vite preview"
