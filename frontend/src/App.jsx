<<<<<<< HEAD
import { useEffect, useState } from 'react';
import { useLocation, useNavigate } from 'react-router-dom';
=======
import { useState, useEffect } from 'react';
import { motion, AnimatePresence } from 'framer-motion';
>>>>>>> ff2ae32c
import { NotificationsPanel, NotificationBellButton } from './components/notifications/NotificationsPanel';
import Login from './components/auth/Login';
import NutriTest from './components/onboarding/NutriTest';
import CalorieDetailModal from './components/modals/CalorieDetailModal';
import CalorieCounter from './components/modals/CalorieCounter';
import Calendar from './components/calendar/Calendar';
<<<<<<< HEAD
import { useAuth } from './context/AuthContext';
=======
import UpNext from './components/dashboard/UpNext';
import { getDailyCalorieSummary } from './services/calorieApi';
>>>>>>> ff2ae32c

import {
  LayoutDashboard,
  ChefHat,
  History,
  Calendar as CalendarIcon,
  Apple,
  Target,
  // Scan,
  BookOpen,
  BarChart3,
  User,
  Droplets,
  Activity,
  Award,
  TrendingUp,
  Zap,
  FlaskConical,
  Clock,
  Lightbulb,
  Plus
} from 'lucide-react';

// Icon configuration
const iconConfig = {
  navigation: {
    dashboard: { icon: LayoutDashboard, label: 'Dashboard' },
    nutritest: { icon: FlaskConical, label: 'NutriTest' },
    recipes: { icon: ChefHat, label: 'Recipe Generator' },
    history: { icon: History, label: 'Meal History' },
    calendar: { icon: CalendarIcon, label: 'Calendar' }
  },
  quickActions: {
    mealData: { icon: Apple, label: 'Meal Data', color: 'orange' },
    dietGoals: { icon: Target, label: 'Diet Goals', color: 'yellow' },
    // barcodeScanner: { icon: Scan, label: 'Barcode Scanner', color: 'cyan' },
    ingredientDatabase: { icon: BookOpen, label: 'Ingredient Database', color: 'green' },
    foodLog: { icon: BarChart3, label: 'Food Log', color: 'purple' }
  }
};

// Service classes
class ApiService {
  constructor() {
    // Use environment variable or default to backend port 8000 with API prefix
    this.baseURL = import.meta.env.VITE_API_BASE_URL || 'http://localhost:8000/api/v1';
  }

  async fetchNutritionData(userId) {
    console.log(`Fetching nutrition data for user: ${userId}`);
    return null;
  }

  async logMeal(mealData) {
    console.log('Logging meal:', mealData);
    return { success: true };
  }
}

class LLMService {
  constructor() {
    this.endpoint = 'https://api.your-llm-provider.com/v1/chat';
  }

  async getChatResponse(message, nutritionContext) {
    console.log('LLM Chat:', message, nutritionContext);
    return { response: 'AI response would go here' };
  }

  async generateRecipe(preferences, ingredients) {
    console.log('Generating recipe for:', preferences, ingredients);
    return { recipe: 'Generated recipe would go here' };
  }
}

// Custom hook
const useNutritionData = (userId) => {
  const [data] = useState(null);
  const [loading] = useState(false);
  const [error] = useState(null);
  return { data, loading, error };
};

// Components
const IconWrapper = ({ iconKey, category = 'navigation', size = 'default', color }) => {
  const sizeMap = {
    small: { width: 16, height: 16 },
    default: { width: 20, height: 20 },
    medium: { width: 24, height: 24 },
    large: { width: 32, height: 32 }
  };

  const iconData = iconConfig[category]?.[iconKey];
  if (!iconData) return null;

  const IconComponent = iconData.icon;
  return <IconComponent {...sizeMap[size]} strokeWidth={2} color={color} />;
};

const Card = ({ children, gradient, style = {} }) => {
  const cardStyle = {
    background: gradient || 'rgba(255, 255, 255, 0.7)',
    backdropFilter: 'blur(10px)',
    WebkitBackdropFilter: 'blur(10px)',
    borderRadius: '24px',
    padding: '32px',
    boxShadow: '0 4px 6px -1px rgba(0, 0, 0, 0.1)',
    border: '1px solid rgba(255, 255, 255, 0.3)',
    position: 'relative',
    overflow: 'hidden',
    ...style
  };

  return (
    <motion.div
      style={cardStyle}
      whileHover={{
        scale: 1.02,
        boxShadow: '0 10px 15px -3px rgba(0, 0, 0, 0.15)'
      }}
      transition={{ duration: 0.2 }}
    >
      {children}
    </motion.div>
  );
};

const QuickActionButton = ({ actionKey, action, onClick }) => {
  const [isHovered, setIsHovered] = useState(false);

  const colorMap = {
    green: { bg: '#f0fdf4', hover: '#dcfce7', text: '#16a34a' },
    orange: { bg: '#fff7ed', hover: '#ffedd5', text: '#ea580c' },
    yellow: { bg: '#fefce8', hover: '#fef3c7', text: '#d97706' },
    cyan: { bg: '#ecfeff', hover: '#cffafe', text: '#0891b2' },
    purple: { bg: '#faf5ff', hover: '#f3e8ff', text: '#9333ea' }
  };

  const colors = colorMap[action.color] || colorMap.green;

  const buttonStyle = {
    display: 'flex',
    flexDirection: 'column',
    alignItems: 'center',
    padding: '24px',
    borderRadius: '16px',
    background: isHovered ? colors.hover : 'transparent',
    border: `1px solid ${isHovered ? colors.bg : 'transparent'}`,
    cursor: 'pointer',
    transition: 'all 0.2s',
    textDecoration: 'none',
    width: '100%'
  };

  const iconContainerStyle = {
    width: '56px',
    height: '56px',
    background: colors.bg,
    borderRadius: '16px',
    display: 'flex',
    alignItems: 'center',
    justifyContent: 'center',
    marginBottom: '16px',
    transition: 'all 0.2s'
  };

  const labelStyle = {
    fontSize: '14px',
    fontWeight: '600',
    color: '#374151',
    textAlign: 'center',
    lineHeight: '1.25'
  };

  return (
    <button
      style={buttonStyle}
      onClick={() => onClick(actionKey)}
      onMouseEnter={() => setIsHovered(true)}
      onMouseLeave={() => setIsHovered(false)}
    >
      <div style={iconContainerStyle}>
        <IconWrapper
          iconKey={actionKey}
          category="quickActions"
          size="medium"
        />
      </div>
      <span style={labelStyle}>
        {action.label}
      </span>
    </button>
  );
};

function App() {
  const { user: authUser } = useAuth();
  const location = useLocation();
  const navigate = useNavigate();
  const [isAnimating, setIsAnimating] = useState(false);
  const [activeTab, setActiveTab] = useState('dashboard');
  const user = authUser || { id: '123', name: 'User' };
  const [hasCompletedNutriTest, setHasCompletedNutriTest] = useState(false);
  // Disable auto-rendering NutriTest on the dashboard; keep it in its own tab
  const showNutriOnDashboard = false;

  const [showNotifications, setShowNotifications] = useState(false);
  const [notifications, setNotifications] = useState([]); //Despues va a venir del API
  const [showCalorieModal, setShowCalorieModal] = useState(false);
  const [showQuickActionsMenu, setShowQuickActionsMenu] = useState(false);

  // Calculate unread count from notifications array
  const unreadNotifications = notifications.filter(n => !n.isRead).length;
  const [showCalorieCounter, setShowCalorieCounter] = useState(false);
  const { data: nutritionData, loading } = useNutritionData(user.id);
  const [hoveredNavButton, setHoveredNavButton] = useState(null);

<<<<<<< HEAD
  // Trigger entrance animation once mounted (avoid state updates before mount)
  useEffect(() => {
    const id = setTimeout(() => setIsAnimating(true), 50);
    return () => clearTimeout(id);
  }, []);

  // Sync active tab from URL (e.g., /?tab=dashboard)
  useEffect(() => {
    const params = new URLSearchParams(location.search);
    const tab = params.get('tab');
    const validTabs = Object.keys(iconConfig.navigation);
    if (tab && validTabs.includes(tab)) {
      setActiveTab(tab);
    } else if (location.pathname === '/' && activeTab !== 'dashboard') {
      setActiveTab('dashboard');
    }
  }, [location.search, location.pathname]);
=======
  // Nutrition data state
  const [nutritionDataState, setNutritionDataState] = useState({
    calories: { current: 0, target: 2000, percentage: 0 },
    protein: { current: 0, target: 150, unit: 'g' },
    carbs: { current: 0, target: 250, unit: 'g' },
    fat: { current: 0, target: 67, unit: 'g' },
    water: { current: 0, target: 2000, unit: 'ml' }
  });
  const [isLoadingNutrition, setIsLoadingNutrition] = useState(true);

  // Fetch nutrition data from API
  const fetchNutritionData = async () => {
    try {
      setIsLoadingNutrition(true);
      const summary = await getDailyCalorieSummary();

      // Update nutrition data with API response
      setNutritionDataState({
        calories: {
          current: summary.total_intake || 0,
          target: summary.goal_calories || 2000,
          percentage: Math.round(summary.percentage || 0)
        },
        // Keep other nutrients as placeholders for now (future enhancement)
        protein: { current: 0, target: 150, unit: 'g' },
        carbs: { current: 0, target: 250, unit: 'g' },
        fat: { current: 0, target: 67, unit: 'g' },
        water: { current: 0, target: 2000, unit: 'ml' }
      });
    } catch (error) {
      console.error('Error fetching nutrition data:', error);
      // Keep default values on error
    } finally {
      setIsLoadingNutrition(false);
    }
  };

  // Fetch nutrition data on login
  useEffect(() => {
    if (isLoggedIn) {
      fetchNutritionData();
    }
  }, [isLoggedIn]);

  // Handle login
  const handleLogin = () => {
    setIsLoggedIn(true);
    // Trigger entrance animation - small delay to ensure DOM is ready
    setTimeout(() => setIsAnimating(true), 50);
  };
>>>>>>> ff2ae32c

  // Handle NutriTest completion
  const handleNutriTestComplete = (testResults) => {
    console.log('NutriTest completed:', testResults);
    setHasCompletedNutriTest(true);
    // TODO: Send results to backend to create user profile and meal plan
    // Switch back to dashboard
    setActiveTab('dashboard');
  };

  const apiService = new ApiService();
  const llmService = new LLMService();
  // Enhanced Progress Ring with hover effects
const ProgressRing = ({ percentage, size = 120, strokeWidth = 10, color = '#22c55e', onClick }) => {
  const [isHovered, setIsHovered] = useState(false);
  const radius = (size - strokeWidth) / 2;
  const circumference = radius * 2 * Math.PI;
  const offset = circumference - (percentage / 100) * circumference;

  return (
    <motion.button
      onClick={onClick}
      onMouseEnter={() => setIsHovered(true)}
      onMouseLeave={() => setIsHovered(false)}
      whileHover={{ scale: 1.08 }}
      whileTap={{ scale: 0.95 }}
      style={{
        display: 'flex',
        alignItems: 'center',
        justifyContent: 'center',
        position: 'relative',
        background: 'transparent',
        border: 'none',
        cursor: 'pointer',
        padding: 0
      }}
    >
      {/* Outer glow ring when hovered */}
      {isHovered && (
        <motion.div
          initial={{ opacity: 0, scale: 0.9 }}
          animate={{ opacity: 1, scale: 1 }}
          exit={{ opacity: 0, scale: 0.9 }}
          style={{
            position: 'absolute',
            width: size + 16,
            height: size + 16,
            borderRadius: '50%',
            background: `radial-gradient(circle, ${color}15 0%, transparent 70%)`,
            animation: 'pulse 2s infinite'
          }}
        />
      )}

      <svg
        width={size}
        height={size}
        style={{
          transform: 'rotate(-90deg)',
          filter: isHovered ? 'drop-shadow(0 4px 12px rgba(34, 197, 94, 0.4))' : 'none',
          transition: 'filter 0.3s ease'
        }}
      >
        {/* Background circle with gradient */}
        <defs>
          <linearGradient id="progressGradient" x1="0%" y1="0%" x2="100%" y2="100%">
            <stop offset="0%" stopColor="#22c55e" />
            <stop offset="100%" stopColor="#16a34a" />
          </linearGradient>
        </defs>

        {/* Background track */}
        <circle
          cx={size / 2}
          cy={size / 2}
          r={radius}
          stroke="#f3f4f6"
          strokeWidth={strokeWidth}
          fill="none"
        />

        {/* Progress circle with gradient - animated */}
        <motion.circle
          cx={size / 2}
          cy={size / 2}
          r={radius}
          stroke="url(#progressGradient)"
          strokeWidth={strokeWidth}
          fill="none"
          strokeLinecap="round"
          strokeDasharray={circumference}
          initial={{ strokeDashoffset: circumference }}
          animate={{ strokeDashoffset: offset }}
          transition={{
            duration: 1.5,
            delay: 0.2,
            ease: [0.4, 0, 0.2, 1]
          }}
        />
      </svg>

      {/* Center content */}
      <div style={{
        position: 'absolute',
        display: 'flex',
        flexDirection: 'column',
        alignItems: 'center',
        justifyContent: 'center',
        transition: 'transform 0.3s ease',
        transform: isHovered ? 'scale(1.1)' : 'scale(1)'
      }}>
        <span style={{
          fontSize: '32px',
          fontWeight: '800',
          background: 'linear-gradient(135deg, #22c55e 0%, #16a34a 100%)',
          WebkitBackgroundClip: 'text',
          WebkitTextFillColor: 'transparent',
          backgroundClip: 'text'
        }}>
          {percentage}%
        </span>
        {isHovered && (
          <span style={{
            fontSize: '10px',
            color: '#22c55e',
            fontWeight: '600',
            marginTop: '2px',
            textTransform: 'uppercase',
            letterSpacing: '0.5px'
          }}>
            EDIT
          </span>
        )}
      </div>
    </motion.button>
  );
};

// Health Tip of the Day Component
const HealthTipOfTheDay = () => {
  // Mock health tip - will be based on user's health goals from API
  const healthTip = {
    title: "Stay Hydrated",
    tip: "Drinking water before meals can help reduce appetite and support weight loss. Aim for at least 8 glasses throughout the day.",
    category: "Hydration"
  };

  return (
    <Card>
      <div style={{ position: 'relative' }}>
        <div style={{ display: 'flex', alignItems: 'center', gap: '12px', marginBottom: '20px' }}>
          <div style={{
            width: 32,
            height: 32,
            background: 'linear-gradient(135deg, #fef3c7 0%, #fde68a 100%)',
            borderRadius: '8px',
            display: 'flex',
            alignItems: 'center',
            justifyContent: 'center'
          }}>
            <Lightbulb width={20} height={20} color="#d97706" />
          </div>
          <h3 style={{ fontSize: '18px', fontWeight: '600', color: '#374151', margin: 0 }}>
            Health Tip of the Day
          </h3>
        </div>

        <div style={{
          background: 'linear-gradient(135deg, #fffbeb 0%, #fef3c7 100%)',
          borderRadius: '12px',
          padding: '20px',
          border: '1px solid #fde68a'
        }}>
          <div style={{
            display: 'inline-block',
            padding: '4px 12px',
            background: '#ffffff',
            borderRadius: '6px',
            fontSize: '11px',
            fontWeight: '600',
            color: '#d97706',
            marginBottom: '12px',
            textTransform: 'uppercase',
            letterSpacing: '0.5px'
          }}>
            {healthTip.category}
          </div>

          <h4 style={{
            fontSize: '16px',
            fontWeight: '700',
            color: '#111827',
            margin: '0 0 12px 0'
          }}>
            {healthTip.title}
          </h4>

          <p style={{
            fontSize: '14px',
            color: '#374151',
            lineHeight: '1.6',
            margin: 0
          }}>
            {healthTip.tip}
          </p>
        </div>

        <div style={{
          marginTop: '16px',
          textAlign: 'center'
        }}>
          <button
            style={{
              padding: '8px 16px',
              background: 'transparent',
              border: '1px solid #fde68a',
              borderRadius: '8px',
              fontSize: '12px',
              fontWeight: '600',
              color: '#d97706',
              cursor: 'pointer',
              transition: 'all 0.2s'
            }}
            onMouseEnter={(e) => {
              e.currentTarget.style.background = '#fef3c7';
            }}
            onMouseLeave={(e) => {
              e.currentTarget.style.background = 'transparent';
            }}
          >
            View All Tips
          </button>
        </div>
      </div>
    </Card>
  );
};

  const handleActionClick = async (actionKey) => {
    console.log('Action clicked:', actionKey);

    // Close the menu
    setShowQuickActionsMenu(false);

    // Handle specific actions
    if (actionKey === 'calorieCounter') {
      setShowCalorieCounter(true);
    }

    // TODO: Add handlers for other quick actions
    // Service integration would go here
  };

  const currentNutritionData = nutritionData || nutritionDataState;

  // App is only rendered behind a ProtectedRoute; no local login gate needed

  if (loading) {
    return (
      <div style={{
        minHeight: '100vh',
        background: '#f9fafb',
        display: 'flex',
        alignItems: 'center',
        justifyContent: 'center'
      }}>
        <div style={{ textAlign: 'center' }}>
          <div style={{
            width: 48,
            height: 48,
            background: '#f0fdf4',
            borderRadius: '50%',
            display: 'flex',
            alignItems: 'center',
            justifyContent: 'center',
            margin: '0 auto 16px'
          }}>
            <Apple width={24} height={24} color="#22c55e" />
          </div>
          <p style={{ color: '#6b7280' }}>Loading your nutrition data...</p>
        </div>
      </div>
    );
  }

  return (
    <div style={{
      minHeight: '100vh',
      background: 'var(--color-gray-50)',
      opacity: isAnimating ? 1 : 0,
      transform: isAnimating ? 'translateY(0)' : 'translateY(20px)',
      transition: 'opacity 0.6s ease-out, transform 0.6s ease-out'
    }}>
      {/* Header moved to AppLayout */}

      {/* Main Content */}
      <div style={{ maxWidth: '80rem', margin: '0 auto', padding: '32px 16px' }}>
        {/* Navigation Tabs */}
        <div style={{
          display: 'flex',
          flexWrap: 'wrap',
          gap: '12px',
          marginBottom: '32px',
          background: 'var(--color-gray-100)',
          padding: '12px',
          borderRadius: '16px',
          boxShadow: '0 1px 3px 0 rgb(0 0 0 / 0.1)',
          border: '2px solid var(--color-gray-200)',
          alignItems: 'center'
        }}>

          {Object.entries(iconConfig.navigation).map(([key, navItem]) => (
            <button
              key={key}
              onClick={() => { setActiveTab(key); navigate(`/?tab=${key}`, { replace: true }); }}
              onMouseEnter={() => setHoveredNavButton(key)}
              onMouseLeave={() => setHoveredNavButton(null)}
              style={{
                display: 'flex',
                alignItems: 'center',
                gap: '12px',
                padding: '12px 20px',
                borderRadius: '12px',
                fontWeight: '500',
                fontSize: '14px',
                transition: 'all 0.2s',
                border: activeTab === key ? 'none' : '2px solid var(--color-gray-200)',
                cursor: 'pointer',
                background: activeTab === key ? '#22c55e' :
                           hoveredNavButton === key ? 'rgba(34, 197, 94, 0.12)' : 'transparent',
                color: activeTab === key ? '#ffffff' : 'var(--text-secondary)',
                boxShadow: activeTab === key ? '0 10px 15px -3px rgb(34 197 94 / 0.3)' : 'none',
                transform: activeTab === key ?  'scale(1.05)' :
                           hoveredNavButton === key ? 'scale(1.02' : 'scale(1)'
              }}
            >
              <IconWrapper
                iconKey={key}
                category="navigation"
                size="small"
                color={activeTab === key ? '#ffffff' : undefined}
              />
              <span>{navItem.label}</span>
            </button>
          ))}

          {/* Quick Actions Dropdown Button */}
          <div style={{ position: 'relative', marginLeft: 'auto' }}>
            <button
              onClick={() => setShowQuickActionsMenu(!showQuickActionsMenu)}
              style={{
                display: 'flex',
                alignItems: 'center',
                gap: '12px',
                padding: '12px 20px',
                background: 'linear-gradient(135deg, #22c55e 0%, #16a34a 100%)',
                color: '#ffffff',
                border: 'none',
                borderRadius: '12px',
                fontSize: '14px',
                fontWeight: '600',
                cursor: 'pointer',
                boxShadow: '0 4px 6px -1px rgb(34 197 94 / 0.3)',
                transition: 'all 0.2s'
              }}
              onMouseEnter={(e) => {
                e.currentTarget.style.boxShadow = '0 10px 15px -3px rgb(34 197 94 / 0.4)';
                e.currentTarget.style.transform = 'translateY(-2px)';
              }}
              onMouseLeave={(e) => {
                e.currentTarget.style.boxShadow = '0 4px 6px -1px rgb(34 197 94 / 0.3)';
                e.currentTarget.style.transform = 'translateY(0)';
              }}
            >
              <Zap width={16} height={16} color="#ffffff" />
              <span>Quick Actions</span>
            </button>

            {/* Dropdown Menu */}
            {showQuickActionsMenu && (
              <>
                {/* Backdrop to close menu when clicking outside */}
                <div
                  onClick={() => setShowQuickActionsMenu(false)}
                  style={{
                    position: 'fixed',
                    top: 0,
                    left: 0,
                    right: 0,
                    bottom: 0,
                    zIndex: 10
                  }}
                />

                {/* Dropdown Content */}
                <div style={{
                  position: 'absolute',
                  top: 'calc(100% + 8px)',
                  right: 0,
                  minWidth: '320px',
                  background: 'var(--color-gray-100)',
                  borderRadius: '16px',
                  boxShadow: '0 24px 48px -12px rgba(0,0,0,0.6)',
                  border: '2px solid var(--color-gray-200)',
                  padding: '8px',
                  zIndex: 20,
                  animation: 'slideDown 0.2s ease-out'
                }}>
                  <style>
                    {`
                      @keyframes slideDown {
                        from {
                          opacity: 0;
                          transform: translateY(-8px);
                        }
                        to {
                          opacity: 1;
                          transform: translateY(0);
                        }
                      }
                    `}
                  </style>

                  {Object.entries(iconConfig.quickActions).map(([key, action]) => {
                    const IconComponent = action.icon;
                    const colorMap = {
                      green: { bg: '#f0fdf4', hover: '#dcfce7', text: '#16a34a' },
                      orange: { bg: '#fff7ed', hover: '#ffedd5', text: '#ea580c' },
                      yellow: { bg: '#fefce8', hover: '#fef3c7', text: '#d97706' },
                      cyan: { bg: '#ecfeff', hover: '#cffafe', text: '#0891b2' },
                      purple: { bg: '#faf5ff', hover: '#f3e8ff', text: '#9333ea' }
                    };
                    const colors = colorMap[action.color] || colorMap.green;

                    return (
                      <button
                        key={key}
                        onClick={() => handleActionClick(key)}
                        style={{
                          display: 'flex',
                          alignItems: 'center',
                          gap: '12px',
                          width: '100%',
                          padding: '12px 16px',
                          background: 'transparent',
                          border: 'none',
                          borderRadius: '12px',
                          cursor: 'pointer',
                          transition: 'all 0.2s',
                          textAlign: 'left'
                        }}
                        onMouseEnter={(e) => {
                          e.currentTarget.style.background = 'var(--menu-hover-bg)';
                        }}
                        onMouseLeave={(e) => {
                          e.currentTarget.style.background = 'transparent';
                        }}
                      >
                        <div style={{
                          width: '40px',
                          height: '40px',
                          background: colors.bg,
                          borderRadius: '10px',
                          display: 'flex',
                          alignItems: 'center',
                          justifyContent: 'center',
                          flexShrink: 0
                        }}>
                          <IconComponent width={20} height={20} color={colors.text} />
                        </div>
                        <span style={{
                          fontSize: '14px',
                          fontWeight: '700',
                          color: 'var(--text-primary)'
                        }}>
                          {action.label}
                        </span>
                      </button>
                    );
                  })}
                </div>
              </>
            )}
          </div>
        </div>

        {/* Auto-show NutriTest for new users */}
        {activeTab === 'dashboard' && showNutriOnDashboard && !hasCompletedNutriTest && (
          <div style={{
            background: '#ffffff',
            borderRadius: '24px',
            padding: '32px',
            boxShadow: '0 1px 3px 0 rgb(0 0 0 / 0.1)',
            border: '1px solid #f3f4f6',
            marginBottom: '32px'
          }}>
            <NutriTest onComplete={handleNutriTestComplete} />
          </div>
        )}

        {/* Dashboard Content */}
<<<<<<< HEAD
        {activeTab === 'dashboard' && (
          <div style={{ display: 'flex', flexDirection: 'column', gap: '32px' }}>
=======
        {activeTab === 'dashboard' && hasCompletedNutriTest && (
          <motion.div
            initial="hidden"
            animate="visible"
            variants={{
              hidden: { opacity: 0 },
              visible: {
                opacity: 1,
                transition: {
                  staggerChildren: 0.1,
                  delayChildren: 0.1
                }
              }
            }}
            style={{ display: 'flex', flexDirection: 'column', gap: '32px' }}
          >
>>>>>>> ff2ae32c
            {/* Stats Grid */}
            <motion.div
              variants={{
                hidden: { opacity: 0, y: 20 },
                visible: { opacity: 1, y: 0 }
              }}
              style={{
                display: 'grid',
                gridTemplateColumns: 'repeat(auto-fit, minmax(300px, 1fr))',
                gap: '24px'
              }}
            >
            {/* Calories Card - REPLACE YOUR EXISTING ONE WITH THIS */}
            <Card>
              <div style={{
                position: 'absolute',
                top: 0,
                right: 0,
                width: 80,
                height: 80,
                background: '#f0fdf4',
                borderRadius: '50%',
                transform: 'translate(32px, -32px)'
              }}></div>
              <div style={{ position: 'relative' }}>
                <div style={{ display: 'flex', alignItems: 'center', gap: '12px', marginBottom: '32px' }}>
                  <div style={{
                    width: 32,
                    height: 32,
                    background: '#f0fdf4',
                    borderRadius: '8px',
                    display: 'flex',
                    alignItems: 'center',
                    justifyContent: 'center'
                  }}>
                    <Zap width={20} height={20} color="#22c55e" />
                  </div>
                  <h3 style={{ fontSize: '18px', fontWeight: '600', color: '#374151', margin: 0 }}>
                    Daily Calories
                  </h3>
                </div>

                {/* Centered content with progress ring and info below */}
                <div style={{ display: 'flex', flexDirection: 'column', alignItems: 'center', gap: '24px' }}>
                  {/* Progress Ring */}
                  <ProgressRing
                    percentage={currentNutritionData.calories.percentage}
                    size={120}
                    strokeWidth={10}
                    color="#22c55e"
                    onClick={() => setShowCalorieCounter(true)}
                  />

                  {/* Info below the wheel */}
                  <div style={{ textAlign: 'center', width: '100%' }}>
                    <p style={{
                      fontSize: '14px',
                      color: '#6b7280',
                      fontWeight: '500',
                      margin: '0 0 8px 0'
                    }}>
                      Goal: {currentNutritionData.calories.target} kcal
                    </p>
                    <div style={{
                      padding: '8px 12px',
                      background: '#f0fdf4',
                      borderRadius: '8px',
                      border: '1px solid #bbf7d0',
                      display: 'inline-block'
                    }}>
                      <p style={{
                        fontSize: '12px',
                        color: '#16a34a',
                        fontWeight: '600',
                        margin: 0
                      }}>
                        {currentNutritionData.calories.target - currentNutritionData.calories.current} kcal remaining
                      </p>
                    </div>

                    {/* Log Meal Quick Action Button */}
                    <motion.button
                      whileHover={{ scale: 1.05 }}
                      whileTap={{ scale: 0.95 }}
                      onClick={() => setShowCalorieCounter(true)}
                      style={{
                        marginTop: '16px',
                        display: 'inline-flex',
                        alignItems: 'center',
                        gap: '8px',
                        padding: '12px 20px',
                        background: 'linear-gradient(135deg, #22c55e 0%, #16a34a 100%)',
                        border: 'none',
                        borderRadius: '12px',
                        fontSize: '14px',
                        fontWeight: '700',
                        color: '#ffffff',
                        cursor: 'pointer',
                        boxShadow: '0 4px 6px -1px rgba(34, 197, 94, 0.2)',
                        transition: 'box-shadow 0.2s'
                      }}
                      onMouseEnter={(e) => {
                        e.currentTarget.style.boxShadow = '0 10px 15px -3px rgba(34, 197, 94, 0.3)';
                      }}
                      onMouseLeave={(e) => {
                        e.currentTarget.style.boxShadow = '0 4px 6px -1px rgba(34, 197, 94, 0.2)';
                      }}
                    >
                      <Plus width={18} height={18} />
                      <span>Log Meal</span>
                    </motion.button>
                  </div>
                </div>
              </div>
            </Card>

              {/* Macronutrients Card */}
              <Card>
                <div style={{
                  position: 'absolute',
                  top: 0,
                  right: 0,
                  width: 80,
                  height: 80,
                  background: '#f0fdf4',
                  borderRadius: '50%',
                  transform: 'translate(32px, -32px)'
                }}></div>
                <div style={{ position: 'relative' }}>
                  <div style={{ display: 'flex', alignItems: 'center', gap: '12px', marginBottom: '32px' }}>
                    <div style={{
                      width: 32,
                      height: 32,
                      background: '#f0fdf4',
                      borderRadius: '8px',
                      display: 'flex',
                      alignItems: 'center',
                      justifyContent: 'center'
                    }}>
                      <Target width={20} height={20} color="#22c55e" />
                    </div>
                    <h3 style={{ fontSize: '18px', fontWeight: '600', color: '#374151', margin: 0 }}>
                      Macronutrients
                    </h3>
                  </div>

                  <div style={{ display: 'flex', flexDirection: 'column', gap: '28px' }}>
                    {/* Protein */}
                    <div>
                      <div style={{ display: 'flex', justifyContent: 'space-between', alignItems: 'center', marginBottom: '8px' }}>
                        <span style={{ fontSize: '14.7px', fontWeight: '600', color: '#374151' }}>Protein</span>
                        <span style={{ fontSize: '14.7px', fontWeight: '600', color: '#6b7280' }}>
                          {currentNutritionData.protein.current}g / {currentNutritionData.protein.target}g
                        </span>
                      </div>
                      <div style={{ display: 'flex', gap: '4px', height: '8px' }}>
                        {Array.from({ length: 10 }).map((_, i) => {
                          const filled = i < Math.floor((currentNutritionData.protein.current / currentNutritionData.protein.target) * 10);
                          return (
                            <motion.div
                              key={i}
                              initial={{ scaleX: 0 }}
                              animate={{ scaleX: 1 }}
                              transition={{
                                duration: 0.6,
                                delay: i * 0.05,
                                ease: 'easeOut'
                              }}
                              style={{
                                flex: 1,
                                background: filled ? '#ef4444' : '#f3f4f6',
                                borderRadius: '4px',
                                transformOrigin: 'left'
                              }}
                            />
                          );
                        })}
                      </div>
                    </div>

                    {/* Carbs */}
                    <div>
                      <div style={{ display: 'flex', justifyContent: 'space-between', alignItems: 'center', marginBottom: '8px' }}>
                        <span style={{ fontSize: '14.7px', fontWeight: '600', color: '#374151' }}>Carbs</span>
                        <span style={{ fontSize: '14.7px', fontWeight: '600', color: '#6b7280' }}>
                          {currentNutritionData.carbs.current}g / {currentNutritionData.carbs.target}g
                        </span>
                      </div>
                      <div style={{ display: 'flex', gap: '4px', height: '8px' }}>
                        {Array.from({ length: 10 }).map((_, i) => {
                          const filled = i < Math.floor((currentNutritionData.carbs.current / currentNutritionData.carbs.target) * 10);
                          return (
                            <motion.div
                              key={i}
                              initial={{ scaleX: 0 }}
                              animate={{ scaleX: 1 }}
                              transition={{
                                duration: 0.6,
                                delay: i * 0.05 + 0.15,
                                ease: 'easeOut'
                              }}
                              style={{
                                flex: 1,
                                background: filled ? '#fbbf24' : '#f3f4f6',
                                borderRadius: '4px',
                                transformOrigin: 'left'
                              }}
                            />
                          );
                        })}
                      </div>
                    </div>

                    {/* Fat */}
                    <div>
                      <div style={{ display: 'flex', justifyContent: 'space-between', alignItems: 'center', marginBottom: '8px' }}>
                        <span style={{ fontSize: '14.7px', fontWeight: '600', color: '#374151' }}>Fat</span>
                        <span style={{ fontSize: '14.7px', fontWeight: '600', color: '#6b7280' }}>
                          {currentNutritionData.fat.current}g / {currentNutritionData.fat.target}g
                        </span>
                      </div>
                      <div style={{ display: 'flex', gap: '4px', height: '8px' }}>
                        {Array.from({ length: 10 }).map((_, i) => {
                          const filled = i < Math.floor((currentNutritionData.fat.current / currentNutritionData.fat.target) * 10);
                          return (
                            <motion.div
                              key={i}
                              initial={{ scaleX: 0 }}
                              animate={{ scaleX: 1 }}
                              transition={{
                                duration: 0.6,
                                delay: i * 0.05 + 0.3,
                                ease: 'easeOut'
                              }}
                              style={{
                                flex: 1,
                                background: filled ? '#8b5cf6' : '#f3f4f6',
                                borderRadius: '4px',
                                transformOrigin: 'left'
                              }}
                            />
                          );
                        })}
                      </div>
                    </div>
                  </div>
                </div>
              </Card>

              {/* Today's Activity Card */}
              <Card>
                <div style={{
                  position: 'absolute',
                  top: 0,
                  right: 0,
                  width: 80,
                  height: 80,
                  background: '#f0fdf4',
                  borderRadius: '50%',
                  transform: 'translate(32px, -32px)'
                }}></div>
                <div style={{ position: 'relative' }}>
                  <div style={{ display: 'flex', alignItems: 'center', gap: '12px', marginBottom: '32px' }}>
                    <div style={{
                      width: 32,
                      height: 32,
                      background: '#f0fdf4',
                      borderRadius: '8px',
                      display: 'flex',
                      alignItems: 'center',
                      justifyContent: 'center'
                    }}>
                      <Activity width={20} height={20} color="#22c55e" />
                    </div>
                    <h3 style={{ fontSize: '18px', fontWeight: '600', color: '#374151', margin: 0 }}>
                      Today's Activity
                    </h3>
                  </div>

                  <div style={{ display: 'flex', flexDirection: 'column', gap: '24px' }}>
                    {/* Meals */}
                    <div style={{
                      display: 'flex',
                      alignItems: 'center',
                      justifyContent: 'space-between',
                      padding: '16px',
                      background: '#f9fafb',
                      borderRadius: '12px'
                    }}>
                      <div style={{ display: 'flex', alignItems: 'center', gap: '12px' }}>
                        <div style={{
                          width: 40,
                          height: 40,
                          background: '#fff7ed',
                          borderRadius: '10px',
                          display: 'flex',
                          alignItems: 'center',
                          justifyContent: 'center'
                        }}>
                          <Apple width={20} height={20} color="#ea580c" />
                        </div>
                        <div>
                          <div style={{ fontSize: '14px', fontWeight: '600', color: '#111827' }}>Meals Logged</div>
                          <div style={{ fontSize: '12px', color: '#6b7280' }}>3 of 5 meals</div>
                        </div>
                      </div>
                      <div style={{ fontSize: '24px', fontWeight: '700', color: '#111827' }}>3</div>
                    </div>

                    {/* Water */}
                    <div style={{
                      display: 'flex',
                      alignItems: 'center',
                      justifyContent: 'space-between',
                      padding: '16px',
                      background: '#f9fafb',
                      borderRadius: '12px'
                    }}>
                      <div style={{ display: 'flex', alignItems: 'center', gap: '12px' }}>
                        <div style={{
                          width: 40,
                          height: 40,
                          background: '#ecfeff',
                          borderRadius: '10px',
                          display: 'flex',
                          alignItems: 'center',
                          justifyContent: 'center'
                        }}>
                          <Droplets width={20} height={20} color="#0891b2" />
                        </div>
                        <div>
                          <div style={{ fontSize: '14px', fontWeight: '600', color: '#111827' }}>Water Intake</div>
                          <div style={{ fontSize: '12px', color: '#6b7280' }}>Goal: 2000ml</div>
                        </div>
                      </div>
                      <div style={{ fontSize: '20px', fontWeight: '700', color: '#111827' }}>
                        {currentNutritionData.water.current}
                        <span style={{ fontSize: '14px', color: '#6b7280', fontWeight: '500' }}>ml</span>
                      </div>
                    </div>

                    {/* Streak */}
                    <div style={{
                      display: 'flex',
                      alignItems: 'center',
                      justifyContent: 'space-between',
                      padding: '16px',
                      background: 'linear-gradient(135deg, #fef3c7 0%, #fde68a 100%)',
                      borderRadius: '12px'
                    }}>
                      <div style={{ display: 'flex', alignItems: 'center', gap: '12px' }}>
                        <div style={{
                          width: 40,
                          height: 40,
                          background: '#ffffff',
                          borderRadius: '10px',
                          display: 'flex',
                          alignItems: 'center',
                          justifyContent: 'center'
                        }}>
                          <Award width={20} height={20} color="#d97706" />
                        </div>
                        <div>
                          <div style={{ fontSize: '14px', fontWeight: '600', color: '#111827' }}>Streak</div>
                          <div style={{ fontSize: '12px', color: '#78716c' }}>Keep it going!</div>
                        </div>
                      </div>
                      <div style={{ textAlign: 'right' }}>
                        <div style={{ fontSize: '28px', fontWeight: '700', color: '#111827' }}>7</div>
                        <div style={{ fontSize: '12px', color: '#78716c', fontWeight: '500' }}>days</div>
                      </div>
                    </div>
                  </div>
                </div>
              </Card>
            </motion.div>

            {/* Up Next and Health Tip Section */}
            <motion.div
              variants={{
                hidden: { opacity: 0, y: 20 },
                visible: { opacity: 1, y: 0 }
              }}
              style={{
                display: 'grid',
                gridTemplateColumns: 'repeat(auto-fit, minmax(400px, 1fr))',
                gap: '24px'
              }}
            >
              <UpNext onAction={(actionId) => {
                console.log('Action triggered:', actionId);
                if (actionId === 'breakfast' || actionId === 'lunch' || actionId === 'dinner') {
                  setShowCalorieCounter(true);
                } else if (actionId === 'water') {
                  // TODO: Add water logging functionality
                  console.log('Log water intake');
                } else if (actionId === 'plan-tomorrow') {
                  // TODO: Navigate to meal planning
                  console.log('Plan tomorrow\'s meals');
                }
              }} />
              <HealthTipOfTheDay />
            </motion.div>

          </motion.div>
        )}

        {/* NutriTest Tab */}
        {activeTab === 'nutritest' && (
          <div style={{
            background: '#ffffff',
            borderRadius: '24px',
            padding: '32px',
            boxShadow: '0 1px 3px 0 rgb(0 0 0 / 0.1)',
            border: '1px solid #f3f4f6'
          }}>
            <NutriTest onComplete={handleNutriTestComplete} />
          </div>
        )}

        {/* Calendar */}
        {activeTab === 'calendar' && (
          <Calendar />
        )}

        {/* Other Tabs */}
        {activeTab !== 'dashboard' && activeTab !== 'nutritest' && activeTab !== 'calendar' && (
          <Card>
            <div style={{ textAlign: 'center' }}>
              <div style={{
                width: 80,
                height: 80,
                background: '#f0fdf4',
                borderRadius: '50%',
                margin: '0 auto 24px',
                display: 'flex',
                alignItems: 'center',
                justifyContent: 'center'
              }}>
                <IconWrapper
                  iconKey={activeTab}
                  category="navigation"
                  size="large"
                />
              </div>
              <h2 style={{ fontSize: '24px', fontWeight: '700', color: '#374151', marginBottom: '16px', margin: '0 0 16px 0' }}>
                {iconConfig.navigation[activeTab]?.label || 'Feature Coming Soon'}
              </h2>
              <p style={{ color: '#6b7280', margin: 0 }}>This feature will be implemented with proper API integration.</p>
            </div>
          </Card>
        )}
      </div>
      {/* Notifications Panel */}
      <NotificationsPanel
        isOpen={showNotifications}
        onClose={() => setShowNotifications(false)}
        user={user}
      />

      {/* Calorie Detail Modal */}
      <CalorieDetailModal
        isOpen={showCalorieModal}
        onClose={() => setShowCalorieModal(false)}
        calorieData={currentNutritionData.calories}
      />

      {/* Calorie Counter Modal */}
      <CalorieCounter
        isOpen={showCalorieCounter}
        onClose={() => setShowCalorieCounter(false)}
        onDataUpdate={fetchNutritionData}
      />
    </div>
  );
}

export default App;<|MERGE_RESOLUTION|>--- conflicted
+++ resolved
@@ -1,22 +1,15 @@
-<<<<<<< HEAD
 import { useEffect, useState } from 'react';
 import { useLocation, useNavigate } from 'react-router-dom';
-=======
-import { useState, useEffect } from 'react';
 import { motion, AnimatePresence } from 'framer-motion';
->>>>>>> ff2ae32c
 import { NotificationsPanel, NotificationBellButton } from './components/notifications/NotificationsPanel';
 import Login from './components/auth/Login';
 import NutriTest from './components/onboarding/NutriTest';
 import CalorieDetailModal from './components/modals/CalorieDetailModal';
 import CalorieCounter from './components/modals/CalorieCounter';
 import Calendar from './components/calendar/Calendar';
-<<<<<<< HEAD
 import { useAuth } from './context/AuthContext';
-=======
 import UpNext from './components/dashboard/UpNext';
 import { getDailyCalorieSummary } from './services/calorieApi';
->>>>>>> ff2ae32c
 
 import {
   LayoutDashboard,
@@ -234,7 +227,6 @@
   const { data: nutritionData, loading } = useNutritionData(user.id);
   const [hoveredNavButton, setHoveredNavButton] = useState(null);
 
-<<<<<<< HEAD
   // Trigger entrance animation once mounted (avoid state updates before mount)
   useEffect(() => {
     const id = setTimeout(() => setIsAnimating(true), 50);
@@ -252,7 +244,7 @@
       setActiveTab('dashboard');
     }
   }, [location.search, location.pathname]);
-=======
+
   // Nutrition data state
   const [nutritionDataState, setNutritionDataState] = useState({
     calories: { current: 0, target: 2000, percentage: 0 },
@@ -290,20 +282,10 @@
     }
   };
 
-  // Fetch nutrition data on login
+  // Fetch nutrition data when app mounts for MVP dashboard visibility
   useEffect(() => {
-    if (isLoggedIn) {
-      fetchNutritionData();
-    }
-  }, [isLoggedIn]);
-
-  // Handle login
-  const handleLogin = () => {
-    setIsLoggedIn(true);
-    // Trigger entrance animation - small delay to ensure DOM is ready
-    setTimeout(() => setIsAnimating(true), 50);
-  };
->>>>>>> ff2ae32c
+    fetchNutritionData().catch(() => {});
+  }, []);
 
   // Handle NutriTest completion
   const handleNutriTestComplete = (testResults) => {
@@ -805,11 +787,7 @@
         )}
 
         {/* Dashboard Content */}
-<<<<<<< HEAD
         {activeTab === 'dashboard' && (
-          <div style={{ display: 'flex', flexDirection: 'column', gap: '32px' }}>
-=======
-        {activeTab === 'dashboard' && hasCompletedNutriTest && (
           <motion.div
             initial="hidden"
             animate="visible"
@@ -825,7 +803,6 @@
             }}
             style={{ display: 'flex', flexDirection: 'column', gap: '32px' }}
           >
->>>>>>> ff2ae32c
             {/* Stats Grid */}
             <motion.div
               variants={{
