import { useEffect, useState } from 'react';
import { useLocation, useNavigate } from 'react-router-dom';
import { motion, AnimatePresence } from 'framer-motion';
import { NotificationsPanel, NotificationBellButton } from './components/notifications/NotificationsPanel';
import Login from './components/auth/Login';
import CalorieDetailModal from './components/modals/CalorieDetailModal';
import CalorieCounter from './components/modals/CalorieCounter';
import Calendar from './components/calendar/Calendar';
import { useAuth } from './context/AuthContext';
import UpNext from './components/dashboard/UpNext';
import { getDailyCalorieSummary } from './services/calorieApi';
import MealPlanShowcase from './components/mealplan/MealPlanShowcase';

import {
  LayoutDashboard,
  ChefHat,
  History,
  Calendar as CalendarIcon,
  Apple,
  Target,
  // Scan,
  BookOpen,
  BarChart3,
  User,
  Droplets,
  Activity,
  Award,
  TrendingUp,
  Zap,
  FlaskConical,
  Clock,
  Lightbulb,
  Plus
} from 'lucide-react';

// Icon configuration
const iconConfig = {
  navigation: {
    dashboard: { icon: LayoutDashboard, label: 'Dashboard' },
<<<<<<< HEAD
    recipes: { icon: ChefHat, label: 'Recipe Generator' },
=======
    nutritest: { icon: FlaskConical, label: 'NutriTest' },
    mealplans: { icon: ChefHat, label: 'Meal Plans' },
>>>>>>> 29681029
    history: { icon: History, label: 'Meal History' },
    calendar: { icon: CalendarIcon, label: 'Calendar' }
  },
  quickActions: {
    mealData: { icon: Apple, label: 'Meal Data', color: 'orange' },
    dietGoals: { icon: Target, label: 'Diet Goals', color: 'yellow' },
    // barcodeScanner: { icon: Scan, label: 'Barcode Scanner', color: 'cyan' },
    ingredientDatabase: { icon: BookOpen, label: 'Ingredient Database', color: 'green' },
    foodLog: { icon: BarChart3, label: 'Food Log', color: 'purple' }
  }
};

// Service classes
class ApiService {
  constructor() {
    // Use environment variable or default to backend port 8000 with API prefix
    this.baseURL = import.meta.env.VITE_API_BASE_URL || 'http://localhost:8000/api/v1';
  }

  async fetchNutritionData(userId) {
    console.log(`Fetching nutrition data for user: ${userId}`);
    return null;
  }

  async logMeal(mealData) {
    console.log('Logging meal:', mealData);
    return { success: true };
  }
}

class LLMService {
  constructor() {
    this.endpoint = 'https://api.your-llm-provider.com/v1/chat';
  }

  async getChatResponse(message, nutritionContext) {
    console.log('LLM Chat:', message, nutritionContext);
    return { response: 'AI response would go here' };
  }

  async generateRecipe(preferences, ingredients) {
    console.log('Generating recipe for:', preferences, ingredients);
    return { recipe: 'Generated recipe would go here' };
  }
}

// Custom hook
const useNutritionData = (userId) => {
  const [data] = useState(null);
  const [loading] = useState(false);
  const [error] = useState(null);
  return { data, loading, error };
};

// Components
const IconWrapper = ({ iconKey, category = 'navigation', size = 'default', color }) => {
  const sizeMap = {
    small: { width: 16, height: 16 },
    default: { width: 20, height: 20 },
    medium: { width: 24, height: 24 },
    large: { width: 32, height: 32 }
  };

  const iconData = iconConfig[category]?.[iconKey];
  if (!iconData) return null;

  const IconComponent = iconData.icon;
  return <IconComponent {...sizeMap[size]} strokeWidth={2} color={color} />;
};

const Card = ({ children, gradient, style = {} }) => {
  const cardStyle = {
    background: gradient || 'rgba(255, 255, 255, 0.7)',
    backdropFilter: 'blur(10px)',
    WebkitBackdropFilter: 'blur(10px)',
    borderRadius: '24px',
    padding: '32px',
    boxShadow: '0 4px 6px -1px rgba(0, 0, 0, 0.1)',
    border: '1px solid rgba(255, 255, 255, 0.3)',
    position: 'relative',
    overflow: 'hidden',
    ...style
  };

  return (
    <motion.div
      style={cardStyle}
      whileHover={{
        scale: 1.02,
        boxShadow: '0 10px 15px -3px rgba(0, 0, 0, 0.15)'
      }}
      transition={{ duration: 0.2 }}
    >
      {children}
    </motion.div>
  );
};

const QuickActionButton = ({ actionKey, action, onClick }) => {
  const [isHovered, setIsHovered] = useState(false);

  const colorMap = {
    green: { bg: '#f0fdf4', hover: '#dcfce7', text: '#16a34a' },
    orange: { bg: '#fff7ed', hover: '#ffedd5', text: '#ea580c' },
    yellow: { bg: '#fefce8', hover: '#fef3c7', text: '#d97706' },
    cyan: { bg: '#ecfeff', hover: '#cffafe', text: '#0891b2' },
    purple: { bg: '#faf5ff', hover: '#f3e8ff', text: '#9333ea' }
  };

  const colors = colorMap[action.color] || colorMap.green;

  const buttonStyle = {
    display: 'flex',
    flexDirection: 'column',
    alignItems: 'center',
    padding: '24px',
    borderRadius: '16px',
    background: isHovered ? colors.hover : 'transparent',
    border: `1px solid ${isHovered ? colors.bg : 'transparent'}`,
    cursor: 'pointer',
    transition: 'all 0.2s',
    textDecoration: 'none',
    width: '100%'
  };

  const iconContainerStyle = {
    width: '56px',
    height: '56px',
    background: colors.bg,
    borderRadius: '16px',
    display: 'flex',
    alignItems: 'center',
    justifyContent: 'center',
    marginBottom: '16px',
    transition: 'all 0.2s'
  };

  const labelStyle = {
    fontSize: '14px',
    fontWeight: '600',
    color: '#374151',
    textAlign: 'center',
    lineHeight: '1.25'
  };

  return (
    <button
      style={buttonStyle}
      onClick={() => onClick(actionKey)}
      onMouseEnter={() => setIsHovered(true)}
      onMouseLeave={() => setIsHovered(false)}
    >
      <div style={iconContainerStyle}>
        <IconWrapper
          iconKey={actionKey}
          category="quickActions"
          size="medium"
        />
      </div>
      <span style={labelStyle}>
        {action.label}
      </span>
    </button>
  );
};

function App() {
  const { user: authUser } = useAuth();
  const location = useLocation();
  const navigate = useNavigate();
  const [isAnimating, setIsAnimating] = useState(false);
  const [activeTab, setActiveTab] = useState('dashboard');
  const user = authUser || { id: '123', name: 'User' };
  // NutriTest is now accessible via /nutritest route from Profile page only

  const [showNotifications, setShowNotifications] = useState(false);
  const [notifications, setNotifications] = useState([]); //Despues va a venir del API
  const [showCalorieModal, setShowCalorieModal] = useState(false);
  const [showQuickActionsMenu, setShowQuickActionsMenu] = useState(false);

  // Calculate unread count from notifications array
  const unreadNotifications = notifications.filter(n => !n.isRead).length;
  const [showCalorieCounter, setShowCalorieCounter] = useState(false);
  const { data: nutritionData, loading } = useNutritionData(user.id);
  const [hoveredNavButton, setHoveredNavButton] = useState(null);

  // Trigger entrance animation once mounted (avoid state updates before mount)
  useEffect(() => {
    const id = setTimeout(() => setIsAnimating(true), 50);
    return () => clearTimeout(id);
  }, []);

  // Sync active tab from URL (e.g., /?tab=dashboard)
  useEffect(() => {
    const params = new URLSearchParams(location.search);
    const tab = params.get('tab');
    const validTabs = Object.keys(iconConfig.navigation);
    if (tab && validTabs.includes(tab)) {
      setActiveTab(tab);
    } else if (location.pathname === '/' && activeTab !== 'dashboard') {
      setActiveTab('dashboard');
    }
  }, [location.search, location.pathname]);

  // Nutrition data state
  const [nutritionDataState, setNutritionDataState] = useState({
    calories: { current: 0, target: 2000, percentage: 0 },
    protein: { current: 0, target: 150, unit: 'g' },
    carbs: { current: 0, target: 250, unit: 'g' },
    fat: { current: 0, target: 67, unit: 'g' },
    water: { current: 0, target: 2000, unit: 'ml' }
  });
  const [isLoadingNutrition, setIsLoadingNutrition] = useState(true);

  // Fetch nutrition data from API
  const fetchNutritionData = async () => {
    try {
      setIsLoadingNutrition(true);
      const summary = await getDailyCalorieSummary();

      // Update nutrition data with API response
      setNutritionDataState({
        calories: {
          current: summary.total_intake || 0,
          target: summary.goal_calories || 2000,
          percentage: Math.round(summary.percentage || 0)
        },
        // Keep other nutrients as placeholders for now (future enhancement)
        protein: { current: 0, target: 150, unit: 'g' },
        carbs: { current: 0, target: 250, unit: 'g' },
        fat: { current: 0, target: 67, unit: 'g' },
        water: { current: 0, target: 2000, unit: 'ml' }
      });
    } catch (error) {
      console.error('Error fetching nutrition data:', error);
      // Keep default values on error
    } finally {
      setIsLoadingNutrition(false);
    }
  };

  // Fetch nutrition data when app mounts for MVP dashboard visibility
  useEffect(() => {
    fetchNutritionData().catch(() => {});
  }, []);

<<<<<<< HEAD
  // NutriTest completion handled in dedicated route component
=======
  // Handle NutriTest completion
  const handleNutriTestComplete = (testResults) => {
    console.log('NutriTest completed:', testResults);
    setHasCompletedNutriTest(true);
    // Redirect to meal plans tab to show AI-generated meal plan
    setActiveTab('mealplans');
  };
>>>>>>> 29681029

  const apiService = new ApiService();
  const llmService = new LLMService();
  // Enhanced Progress Ring with hover effects
const ProgressRing = ({ percentage, size = 120, strokeWidth = 10, color = '#22c55e', onClick }) => {
  const [isHovered, setIsHovered] = useState(false);
  const radius = (size - strokeWidth) / 2;
  const circumference = radius * 2 * Math.PI;
  const offset = circumference - (percentage / 100) * circumference;

  return (
    <motion.button
      onClick={onClick}
      onMouseEnter={() => setIsHovered(true)}
      onMouseLeave={() => setIsHovered(false)}
      whileHover={{ scale: 1.08 }}
      whileTap={{ scale: 0.95 }}
      style={{
        display: 'flex',
        alignItems: 'center',
        justifyContent: 'center',
        position: 'relative',
        background: 'transparent',
        border: 'none',
        cursor: 'pointer',
        padding: 0
      }}
    >
      {/* Outer glow ring when hovered */}
      {isHovered && (
        <motion.div
          initial={{ opacity: 0, scale: 0.9 }}
          animate={{ opacity: 1, scale: 1 }}
          exit={{ opacity: 0, scale: 0.9 }}
          style={{
          position: 'absolute',
          width: size + 16,
          height: size + 16,
          borderRadius: '50%',
          background: `radial-gradient(circle, ${color}15 0%, transparent 70%)`,
          animation: 'pulse 2s infinite'
          }}
        />
      )}

      <svg
        width={size}
        height={size}
        style={{
          transform: 'rotate(-90deg)',
          filter: isHovered ? 'drop-shadow(0 4px 12px rgba(34, 197, 94, 0.4))' : 'none',
          transition: 'filter 0.3s ease'
        }}
      >
        {/* Background circle with gradient */}
        <defs>
          <linearGradient id="progressGradient" x1="0%" y1="0%" x2="100%" y2="100%">
            <stop offset="0%" stopColor="#22c55e" />
            <stop offset="100%" stopColor="#16a34a" />
          </linearGradient>
        </defs>

        {/* Background track */}
        <circle
          cx={size / 2}
          cy={size / 2}
          r={radius}
          stroke="#f3f4f6"
          strokeWidth={strokeWidth}
          fill="none"
        />

        {/* Progress circle with gradient - animated */}
        <motion.circle
          cx={size / 2}
          cy={size / 2}
          r={radius}
          stroke="url(#progressGradient)"
          strokeWidth={strokeWidth}
          fill="none"
          strokeLinecap="round"
          strokeDasharray={circumference}
          initial={{ strokeDashoffset: circumference }}
          animate={{ strokeDashoffset: offset }}
          transition={{
            duration: 1.5,
            delay: 0.2,
            ease: [0.4, 0, 0.2, 1]
          }}
        />
      </svg>

      {/* Center content */}
      <div style={{
        position: 'absolute',
        display: 'flex',
        flexDirection: 'column',
        alignItems: 'center',
        justifyContent: 'center',
        transition: 'transform 0.3s ease',
        transform: isHovered ? 'scale(1.1)' : 'scale(1)'
      }}>
        <span style={{
          fontSize: '32px',
          fontWeight: '800',
          background: 'linear-gradient(135deg, #22c55e 0%, #16a34a 100%)',
          WebkitBackgroundClip: 'text',
          WebkitTextFillColor: 'transparent',
          backgroundClip: 'text'
        }}>
          {percentage}%
        </span>
        {isHovered && (
          <span style={{
            fontSize: '10px',
            color: '#22c55e',
            fontWeight: '600',
            marginTop: '2px',
            textTransform: 'uppercase',
            letterSpacing: '0.5px'
          }}>
            EDIT
          </span>
        )}
      </div>
    </motion.button>
  );
};

// Health Tip of the Day Component
const HealthTipOfTheDay = () => {
  const [tip, setTip] = useState(null);
  const [loadingTip, setLoadingTip] = useState(true);
  const [tipError, setTipError] = useState(null);

  useEffect(() => {
    let mounted = true;
    const API_BASE_URL = import.meta.env.VITE_API_BASE_URL || '/api/v1';
    (async () => {
      try {
        setLoadingTip(true);
        setTipError(null);
        const resp = await fetch(`${API_BASE_URL}/tips/today`);
        const data = await resp.json();
        if (!resp.ok) throw new Error(data?.detail || 'Failed to load tip');
        if (mounted) setTip(data);
      } catch (e) {
        if (mounted) setTipError(e?.message || 'Failed to load tip');
      } finally {
        if (mounted) setLoadingTip(false);
      }
    })();
    return () => { mounted = false; };
  }, []);

  const category = tip?.category || 'TIP';
  const text = tip?.text || 'Loading...';

  return (
    <Card>
      <div style={{ position: 'relative' }}>
        <div style={{ display: 'flex', alignItems: 'center', gap: '12px', marginBottom: '20px' }}>
          <div style={{
            width: 32,
            height: 32,
            background: 'linear-gradient(135deg, #fef3c7 0%, #fde68a 100%)',
            borderRadius: '8px',
            display: 'flex',
            alignItems: 'center',
            justifyContent: 'center'
          }}>
            <Lightbulb width={20} height={20} color="#d97706" />
          </div>
          <h3 style={{ fontSize: '18px', fontWeight: '600', color: '#374151', margin: 0 }}>
            Health Tip of the Day
          </h3>
        </div>

        <div style={{
          background: 'linear-gradient(135deg, #fffbeb 0%, #fef3c7 100%)',
          borderRadius: '12px',
          padding: '20px',
          border: '1px solid #fde68a'
        }}>
          <div style={{
            display: 'inline-block',
            padding: '4px 12px',
            background: '#ffffff',
            borderRadius: '6px',
            fontSize: '11px',
            fontWeight: '600',
            color: '#d97706',
            marginBottom: '12px',
            textTransform: 'uppercase',
            letterSpacing: '0.5px'
          }}>
            {category}
          </div>

          <p style={{
            fontSize: '14px',
            color: '#374151',
            lineHeight: '1.6',
            margin: 0
          }}>
            {loadingTip ? 'Loading tip...' : (tipError || text)}
          </p>
        </div>
      </div>
    </Card>
  );
};

  const handleActionClick = async (actionKey) => {
    console.log('Action clicked:', actionKey);

    // Close the menu
    setShowQuickActionsMenu(false);

    // Handle specific actions
    if (actionKey === 'calorieCounter') {
      setShowCalorieCounter(true);
    }

    // TODO: Add handlers for other quick actions
    // Service integration would go here
  };

  const currentNutritionData = nutritionData || nutritionDataState;

  // App is only rendered behind a ProtectedRoute; no local login gate needed

  if (loading) {
    return (
      <div style={{
        minHeight: '100vh',
        background: '#f9fafb',
        display: 'flex',
        alignItems: 'center',
        justifyContent: 'center'
      }}>
        <div style={{ textAlign: 'center' }}>
          <div style={{
            width: 48,
            height: 48,
            background: '#f0fdf4',
            borderRadius: '50%',
            display: 'flex',
            alignItems: 'center',
            justifyContent: 'center',
            margin: '0 auto 16px'
          }}>
            <Apple width={24} height={24} color="#22c55e" />
          </div>
          <p style={{ color: '#6b7280' }}>Loading your nutrition data...</p>
        </div>
      </div>
    );
  }

  return (
    <div style={{
      minHeight: '100vh',
      background: 'var(--color-gray-50)',
      opacity: isAnimating ? 1 : 0,
      transform: isAnimating ? 'translateY(0)' : 'translateY(20px)',
      transition: 'opacity 0.6s ease-out, transform 0.6s ease-out'
    }}>
      {/* Header moved to AppLayout */}

      {/* Main Content */}
      <div style={{ maxWidth: '80rem', margin: '0 auto', padding: '32px 16px' }}>
        {/* Navigation Tabs */}
        <div style={{
          display: 'flex',
          flexWrap: 'wrap',
          gap: '12px',
          marginBottom: '32px',
          background: 'var(--color-gray-100)',
          padding: '12px',
          borderRadius: '16px',
          boxShadow: '0 1px 3px 0 rgb(0 0 0 / 0.1)',
          border: '2px solid var(--color-gray-200)',
          alignItems: 'center'
        }}>

          {Object.entries(iconConfig.navigation).map(([key, navItem]) => (
            <button
              key={key}
              onClick={() => { setActiveTab(key); navigate(`/?tab=${key}`, { replace: true }); }}
              onMouseEnter={() => setHoveredNavButton(key)}
              onMouseLeave={() => setHoveredNavButton(null)}
              style={{
                display: 'flex',
                alignItems: 'center',
                gap: '12px',
                padding: '12px 20px',
                borderRadius: '12px',
                fontWeight: '500',
                fontSize: '14px',
                transition: 'all 0.2s',
                border: activeTab === key ? 'none' : '2px solid var(--color-gray-200)',
                cursor: 'pointer',
                background: activeTab === key ? '#22c55e' :
                           hoveredNavButton === key ? 'rgba(34, 197, 94, 0.12)' : 'transparent',
                color: activeTab === key ? '#ffffff' : 'var(--text-secondary)',
                boxShadow: activeTab === key ? '0 10px 15px -3px rgb(34 197 94 / 0.3)' : 'none',
                transform: activeTab === key ?  'scale(1.05)' :
                           hoveredNavButton === key ? 'scale(1.02' : 'scale(1)'
              }}
            >
              <IconWrapper
                iconKey={key}
                category="navigation"
                size="small"
                color={activeTab === key ? '#ffffff' : undefined}
              />
              <span>{navItem.label}</span>
            </button>
          ))}

          {/* Quick Actions Dropdown Button */}
          <div style={{ position: 'relative', marginLeft: 'auto' }}>
            <button
              onClick={() => setShowQuickActionsMenu(!showQuickActionsMenu)}
              style={{
                display: 'flex',
                alignItems: 'center',
                gap: '12px',
                padding: '12px 20px',
                background: 'linear-gradient(135deg, #22c55e 0%, #16a34a 100%)',
                color: '#ffffff',
                border: 'none',
                borderRadius: '12px',
                fontSize: '14px',
                fontWeight: '600',
                cursor: 'pointer',
                boxShadow: '0 4px 6px -1px rgb(34 197 94 / 0.3)',
                transition: 'all 0.2s'
              }}
              onMouseEnter={(e) => {
                e.currentTarget.style.boxShadow = '0 10px 15px -3px rgb(34 197 94 / 0.4)';
                e.currentTarget.style.transform = 'translateY(-2px)';
              }}
              onMouseLeave={(e) => {
                e.currentTarget.style.boxShadow = '0 4px 6px -1px rgb(34 197 94 / 0.3)';
                e.currentTarget.style.transform = 'translateY(0)';
              }}
            >
              <Zap width={16} height={16} color="#ffffff" />
              <span>Quick Actions</span>
            </button>

            {/* Dropdown Menu */}
            {showQuickActionsMenu && (
              <>
                {/* Backdrop to close menu when clicking outside */}
                <div
                  onClick={() => setShowQuickActionsMenu(false)}
                  style={{
                    position: 'fixed',
                    top: 0,
                    left: 0,
                    right: 0,
                    bottom: 0,
                    zIndex: 10
                  }}
                />

                {/* Dropdown Content */}
                <div style={{
                  position: 'absolute',
                  top: 'calc(100% + 8px)',
                  right: 0,
                  minWidth: '320px',
                  background: 'var(--color-gray-100)',
                  borderRadius: '16px',
                  boxShadow: '0 24px 48px -12px rgba(0,0,0,0.6)',
                  border: '2px solid var(--color-gray-200)',
                  padding: '8px',
                  zIndex: 20,
                  animation: 'slideDown 0.2s ease-out'
                }}>
                  <style>
                    {`
                      @keyframes slideDown {
                        from {
                          opacity: 0;
                          transform: translateY(-8px);
                        }
                        to {
                          opacity: 1;
                          transform: translateY(0);
                        }
                      }
                    `}
                  </style>

                  {Object.entries(iconConfig.quickActions).map(([key, action]) => {
                    const IconComponent = action.icon;
                    const colorMap = {
                      green: { bg: '#f0fdf4', hover: '#dcfce7', text: '#16a34a' },
                      orange: { bg: '#fff7ed', hover: '#ffedd5', text: '#ea580c' },
                      yellow: { bg: '#fefce8', hover: '#fef3c7', text: '#d97706' },
                      cyan: { bg: '#ecfeff', hover: '#cffafe', text: '#0891b2' },
                      purple: { bg: '#faf5ff', hover: '#f3e8ff', text: '#9333ea' }
                    };
                    const colors = colorMap[action.color] || colorMap.green;

                    return (
                      <button
                        key={key}
                        onClick={() => handleActionClick(key)}
                        style={{
                          display: 'flex',
                          alignItems: 'center',
                          gap: '12px',
                          width: '100%',
                          padding: '12px 16px',
                          background: 'transparent',
                          border: 'none',
                          borderRadius: '12px',
                          cursor: 'pointer',
                          transition: 'all 0.2s',
                          textAlign: 'left'
                        }}
                        onMouseEnter={(e) => {
                          e.currentTarget.style.background = 'var(--menu-hover-bg)';
                        }}
                        onMouseLeave={(e) => {
                          e.currentTarget.style.background = 'transparent';
                        }}
                      >
                        <div style={{
                          width: '40px',
                          height: '40px',
                          background: colors.bg,
                          borderRadius: '10px',
                          display: 'flex',
                          alignItems: 'center',
                          justifyContent: 'center',
                          flexShrink: 0
                        }}>
                          <IconComponent width={20} height={20} color={colors.text} />
                        </div>
                        <span style={{
                          fontSize: '14px',
                          fontWeight: '700',
                          color: 'var(--text-primary)'
                        }}>
                          {action.label}
                        </span>
                      </button>
                    );
                  })}
                </div>
              </>
            )}
          </div>
        </div>

        {/* NutriTest removed from dashboard */}

        {/* Dashboard Content */}
        {activeTab === 'dashboard' && (
          <motion.div
            initial="hidden"
            animate="visible"
            variants={{
              hidden: { opacity: 0 },
              visible: {
                opacity: 1,
                transition: {
                  staggerChildren: 0.1,
                  delayChildren: 0.1
                }
              }
            }}
            style={{ display: 'flex', flexDirection: 'column', gap: '32px' }}
          >
            {/* Stats Grid */}
            <motion.div
              variants={{
                hidden: { opacity: 0, y: 20 },
                visible: { opacity: 1, y: 0 }
              }}
              style={{
              display: 'grid',
              gridTemplateColumns: 'repeat(auto-fit, minmax(300px, 1fr))',
              gap: '24px'
              }}
            >
            {/* Calories Card - REPLACE YOUR EXISTING ONE WITH THIS */}
            <Card>
              <div style={{
                position: 'absolute',
                top: 0,
                right: 0,
                width: 80,
                height: 80,
                background: '#f0fdf4',
                borderRadius: '50%',
                transform: 'translate(32px, -32px)'
              }}></div>
              <div style={{ position: 'relative' }}>
                <div style={{ display: 'flex', alignItems: 'center', gap: '12px', marginBottom: '32px' }}>
                  <div style={{
                    width: 32,
                    height: 32,
                    background: '#f0fdf4',
                    borderRadius: '8px',
                    display: 'flex',
                    alignItems: 'center',
                    justifyContent: 'center'
                  }}>
                    <Zap width={20} height={20} color="#22c55e" />
                  </div>
                  <h3 style={{ fontSize: '18px', fontWeight: '600', color: '#374151', margin: 0 }}>
                    Daily Calories
                  </h3>
                </div>

                {/* Centered content with progress ring and info below */}
                <div style={{ display: 'flex', flexDirection: 'column', alignItems: 'center', gap: '24px' }}>
                  {/* Progress Ring */}
                  <ProgressRing
                    percentage={currentNutritionData.calories.percentage}
                    size={120}
                    strokeWidth={10}
                    color="#22c55e"
                    onClick={() => setShowCalorieCounter(true)}
                  />

                  {/* Info below the wheel */}
                  <div style={{ textAlign: 'center', width: '100%' }}>
                    <p style={{
                      fontSize: '14px',
                      color: '#6b7280',
                      fontWeight: '500',
                      margin: '0 0 8px 0'
                    }}>
                      Goal: {currentNutritionData.calories.target} kcal
                    </p>
                    <div style={{
                      padding: '8px 12px',
                      background: '#f0fdf4',
                      borderRadius: '8px',
                      border: '1px solid #bbf7d0',
                      display: 'inline-block'
                    }}>
                      <p style={{
                        fontSize: '12px',
                        color: '#16a34a',
                        fontWeight: '600',
                        margin: 0
                      }}>
                        {currentNutritionData.calories.target - currentNutritionData.calories.current} kcal remaining
                      </p>
                    </div>

                    {/* Log Meal Quick Action Button */}
                    <motion.button
                      whileHover={{ scale: 1.05 }}
                      whileTap={{ scale: 0.95 }}
                      onClick={() => setShowCalorieCounter(true)}
                      style={{
                        marginTop: '16px',
                        display: 'inline-flex',
                        alignItems: 'center',
                        gap: '8px',
                        padding: '12px 20px',
                        background: 'linear-gradient(135deg, #22c55e 0%, #16a34a 100%)',
                        border: 'none',
                        borderRadius: '12px',
                        fontSize: '14px',
                        fontWeight: '700',
                        color: '#ffffff',
                        cursor: 'pointer',
                        boxShadow: '0 4px 6px -1px rgba(34, 197, 94, 0.2)',
                        transition: 'box-shadow 0.2s'
                      }}
                      onMouseEnter={(e) => {
                        e.currentTarget.style.boxShadow = '0 10px 15px -3px rgba(34, 197, 94, 0.3)';
                      }}
                      onMouseLeave={(e) => {
                        e.currentTarget.style.boxShadow = '0 4px 6px -1px rgba(34, 197, 94, 0.2)';
                      }}
                    >
                      <Plus width={18} height={18} />
                      <span>Log Meal</span>
                    </motion.button>
                  </div>
                </div>
              </div>
            </Card>

              {/* Macronutrients Card */}
              <Card>
                <div style={{
                  position: 'absolute',
                  top: 0,
                  right: 0,
                  width: 80,
                  height: 80,
                  background: '#f0fdf4',
                  borderRadius: '50%',
                  transform: 'translate(32px, -32px)'
                }}></div>
                <div style={{ position: 'relative' }}>
                  <div style={{ display: 'flex', alignItems: 'center', gap: '12px', marginBottom: '32px' }}>
                    <div style={{
                      width: 32,
                      height: 32,
                      background: '#f0fdf4',
                      borderRadius: '8px',
                      display: 'flex',
                      alignItems: 'center',
                      justifyContent: 'center'
                    }}>
                      <Target width={20} height={20} color="#22c55e" />
                    </div>
                    <h3 style={{ fontSize: '18px', fontWeight: '600', color: '#374151', margin: 0 }}>
                      Macronutrients
                    </h3>
                  </div>

                  <div style={{ display: 'flex', flexDirection: 'column', gap: '28px' }}>
                    {/* Protein */}
                    <div>
                      <div style={{ display: 'flex', justifyContent: 'space-between', alignItems: 'center', marginBottom: '8px' }}>
                        <span style={{ fontSize: '14.7px', fontWeight: '600', color: '#374151' }}>Protein</span>
                        <span style={{ fontSize: '14.7px', fontWeight: '600', color: '#6b7280' }}>
                          {currentNutritionData.protein.current}g / {currentNutritionData.protein.target}g
                        </span>
                      </div>
                      <div style={{ display: 'flex', gap: '4px', height: '8px' }}>
                        {Array.from({ length: 10 }).map((_, i) => {
                          const filled = i < Math.floor((currentNutritionData.protein.current / currentNutritionData.protein.target) * 10);
                          return (
                            <motion.div
                              key={i}
                              initial={{ scaleX: 0 }}
                              animate={{ scaleX: 1 }}
                              transition={{
                                duration: 0.6,
                                delay: i * 0.05,
                                ease: 'easeOut'
                              }}
                              style={{
                                flex: 1,
                                background: filled ? '#ef4444' : '#f3f4f6',
                                borderRadius: '4px',
                                transformOrigin: 'left'
                              }}
                            />
                          );
                        })}
                      </div>
                    </div>

                    {/* Carbs */}
                    <div>
                      <div style={{ display: 'flex', justifyContent: 'space-between', alignItems: 'center', marginBottom: '8px' }}>
                        <span style={{ fontSize: '14.7px', fontWeight: '600', color: '#374151' }}>Carbs</span>
                        <span style={{ fontSize: '14.7px', fontWeight: '600', color: '#6b7280' }}>
                          {currentNutritionData.carbs.current}g / {currentNutritionData.carbs.target}g
                        </span>
                      </div>
                      <div style={{ display: 'flex', gap: '4px', height: '8px' }}>
                        {Array.from({ length: 10 }).map((_, i) => {
                          const filled = i < Math.floor((currentNutritionData.carbs.current / currentNutritionData.carbs.target) * 10);
                          return (
                            <motion.div
                              key={i}
                              initial={{ scaleX: 0 }}
                              animate={{ scaleX: 1 }}
                              transition={{
                                duration: 0.6,
                                delay: i * 0.05 + 0.15,
                                ease: 'easeOut'
                              }}
                              style={{
                                flex: 1,
                                background: filled ? '#fbbf24' : '#f3f4f6',
                                borderRadius: '4px',
                                transformOrigin: 'left'
                              }}
                            />
                          );
                        })}
                      </div>
                    </div>

                    {/* Fat */}
                    <div>
                      <div style={{ display: 'flex', justifyContent: 'space-between', alignItems: 'center', marginBottom: '8px' }}>
                        <span style={{ fontSize: '14.7px', fontWeight: '600', color: '#374151' }}>Fat</span>
                        <span style={{ fontSize: '14.7px', fontWeight: '600', color: '#6b7280' }}>
                          {currentNutritionData.fat.current}g / {currentNutritionData.fat.target}g
                        </span>
                      </div>
                      <div style={{ display: 'flex', gap: '4px', height: '8px' }}>
                        {Array.from({ length: 10 }).map((_, i) => {
                          const filled = i < Math.floor((currentNutritionData.fat.current / currentNutritionData.fat.target) * 10);
                          return (
                            <motion.div
                              key={i}
                              initial={{ scaleX: 0 }}
                              animate={{ scaleX: 1 }}
                              transition={{
                                duration: 0.6,
                                delay: i * 0.05 + 0.3,
                                ease: 'easeOut'
                              }}
                              style={{
                                flex: 1,
                                background: filled ? '#8b5cf6' : '#f3f4f6',
                                borderRadius: '4px',
                                transformOrigin: 'left'
                              }}
                            />
                          );
                        })}
                      </div>
                    </div>
                  </div>
                </div>
              </Card>

              {/* Today's Activity Card */}
              <Card>
                <div style={{
                  position: 'absolute',
                  top: 0,
                  right: 0,
                  width: 80,
                  height: 80,
                  background: '#f0fdf4',
                  borderRadius: '50%',
                  transform: 'translate(32px, -32px)'
                }}></div>
                <div style={{ position: 'relative' }}>
                  <div style={{ display: 'flex', alignItems: 'center', gap: '12px', marginBottom: '32px' }}>
                    <div style={{
                      width: 32,
                      height: 32,
                      background: '#f0fdf4',
                      borderRadius: '8px',
                      display: 'flex',
                      alignItems: 'center',
                      justifyContent: 'center'
                    }}>
                      <Activity width={20} height={20} color="#22c55e" />
                    </div>
                    <h3 style={{ fontSize: '18px', fontWeight: '600', color: '#374151', margin: 0 }}>
                      Today's Activity
                    </h3>
                  </div>

                  <div style={{ display: 'flex', flexDirection: 'column', gap: '24px' }}>
                    {/* Meals */}
                    <div style={{
                      display: 'flex',
                      alignItems: 'center',
                      justifyContent: 'space-between',
                      padding: '16px',
                      background: '#f9fafb',
                      borderRadius: '12px'
                    }}>
                      <div style={{ display: 'flex', alignItems: 'center', gap: '12px' }}>
                        <div style={{
                          width: 40,
                          height: 40,
                          background: '#fff7ed',
                          borderRadius: '10px',
                          display: 'flex',
                          alignItems: 'center',
                          justifyContent: 'center'
                        }}>
                          <Apple width={20} height={20} color="#ea580c" />
                        </div>
                        <div>
                          <div style={{ fontSize: '14px', fontWeight: '600', color: '#111827' }}>Meals Logged</div>
                          <div style={{ fontSize: '12px', color: '#6b7280' }}>3 of 5 meals</div>
                        </div>
                      </div>
                      <div style={{ fontSize: '24px', fontWeight: '700', color: '#111827' }}>3</div>
                    </div>

                    {/* Water */}
                    <div style={{
                      display: 'flex',
                      alignItems: 'center',
                      justifyContent: 'space-between',
                      padding: '16px',
                      background: '#f9fafb',
                      borderRadius: '12px'
                    }}>
                      <div style={{ display: 'flex', alignItems: 'center', gap: '12px' }}>
                        <div style={{
                          width: 40,
                          height: 40,
                          background: '#ecfeff',
                          borderRadius: '10px',
                          display: 'flex',
                          alignItems: 'center',
                          justifyContent: 'center'
                        }}>
                          <Droplets width={20} height={20} color="#0891b2" />
                        </div>
                        <div>
                          <div style={{ fontSize: '14px', fontWeight: '600', color: '#111827' }}>Water Intake</div>
                          <div style={{ fontSize: '12px', color: '#6b7280' }}>Goal: 2000ml</div>
                        </div>
                      </div>
                      <div style={{ fontSize: '20px', fontWeight: '700', color: '#111827' }}>
                        {currentNutritionData.water.current}
                        <span style={{ fontSize: '14px', color: '#6b7280', fontWeight: '500' }}>ml</span>
                      </div>
                    </div>

                    {/* Streak */}
                    <div style={{
                      display: 'flex',
                      alignItems: 'center',
                      justifyContent: 'space-between',
                      padding: '16px',
                      background: 'linear-gradient(135deg, #fef3c7 0%, #fde68a 100%)',
                      borderRadius: '12px'
                    }}>
                      <div style={{ display: 'flex', alignItems: 'center', gap: '12px' }}>
                        <div style={{
                          width: 40,
                          height: 40,
                          background: '#ffffff',
                          borderRadius: '10px',
                          display: 'flex',
                          alignItems: 'center',
                          justifyContent: 'center'
                        }}>
                          <Award width={20} height={20} color="#d97706" />
                        </div>
                        <div>
                          <div style={{ fontSize: '14px', fontWeight: '600', color: '#111827' }}>Streak</div>
                          <div style={{ fontSize: '12px', color: '#78716c' }}>Keep it going!</div>
                        </div>
                      </div>
                      <div style={{ textAlign: 'right' }}>
                        <div style={{ fontSize: '28px', fontWeight: '700', color: '#111827' }}>7</div>
                        <div style={{ fontSize: '12px', color: '#78716c', fontWeight: '500' }}>days</div>
                      </div>
                    </div>
                  </div>
                </div>
              </Card>
            </motion.div>

            {/* Up Next and Health Tip Section */}
            <motion.div
              variants={{
                hidden: { opacity: 0, y: 20 },
                visible: { opacity: 1, y: 0 }
              }}
              style={{
              display: 'grid',
              gridTemplateColumns: 'repeat(auto-fit, minmax(400px, 1fr))',
              gap: '24px'
              }}
            >
              <UpNext onAction={(actionId) => {
                console.log('Action triggered:', actionId);
                if (actionId === 'breakfast' || actionId === 'lunch' || actionId === 'dinner') {
                  setShowCalorieCounter(true);
                } else if (actionId === 'water') {
                  // TODO: Add water logging functionality
                  console.log('Log water intake');
                } else if (actionId === 'plan-tomorrow') {
                  // TODO: Navigate to meal planning
                  console.log('Plan tomorrow\'s meals');
                }
              }} />
              <HealthTipOfTheDay />
            </motion.div>

          </motion.div>
        )}

        {/* NutriTest removed from main tabs; available at /nutritest */}

        {/* Calendar */}
        {activeTab === 'calendar' && (
          <Calendar />
        )}

        {/* Meal Plans */}
        {activeTab === 'mealplans' && (
          <MealPlanShowcase />
        )}

        {/* Other Tabs */}
        {activeTab !== 'dashboard' && activeTab !== 'nutritest' && activeTab !== 'calendar' && activeTab !== 'mealplans' && (
          <Card>
            <div style={{ textAlign: 'center' }}>
              <div style={{
                width: 80,
                height: 80,
                background: '#f0fdf4',
                borderRadius: '50%',
                margin: '0 auto 24px',
                display: 'flex',
                alignItems: 'center',
                justifyContent: 'center'
              }}>
                <IconWrapper
                  iconKey={activeTab}
                  category="navigation"
                  size="large"
                />
              </div>
              <h2 style={{ fontSize: '24px', fontWeight: '700', color: '#374151', marginBottom: '16px', margin: '0 0 16px 0' }}>
                {iconConfig.navigation[activeTab]?.label || 'Feature Coming Soon'}
              </h2>
              <p style={{ color: '#6b7280', margin: 0 }}>This feature will be implemented with proper API integration.</p>
            </div>
          </Card>
        )}
      </div>
      {/* Notifications Panel */}
      <NotificationsPanel
        isOpen={showNotifications}
        onClose={() => setShowNotifications(false)}
        user={user}
      />

      {/* Calorie Detail Modal */}
      <CalorieDetailModal
        isOpen={showCalorieModal}
        onClose={() => setShowCalorieModal(false)}
        calorieData={currentNutritionData.calories}
      />

      {/* Calorie Counter Modal */}
      <CalorieCounter
        isOpen={showCalorieCounter}
        onClose={() => setShowCalorieCounter(false)}
        onDataUpdate={fetchNutritionData}
      />
    </div>
  );
}

export default App;<|MERGE_RESOLUTION|>--- conflicted
+++ resolved
@@ -37,12 +37,8 @@
 const iconConfig = {
   navigation: {
     dashboard: { icon: LayoutDashboard, label: 'Dashboard' },
-<<<<<<< HEAD
     recipes: { icon: ChefHat, label: 'Recipe Generator' },
-=======
-    nutritest: { icon: FlaskConical, label: 'NutriTest' },
     mealplans: { icon: ChefHat, label: 'Meal Plans' },
->>>>>>> 29681029
     history: { icon: History, label: 'Meal History' },
     calendar: { icon: CalendarIcon, label: 'Calendar' }
   },
@@ -289,17 +285,7 @@
     fetchNutritionData().catch(() => {});
   }, []);
 
-<<<<<<< HEAD
   // NutriTest completion handled in dedicated route component
-=======
-  // Handle NutriTest completion
-  const handleNutriTestComplete = (testResults) => {
-    console.log('NutriTest completed:', testResults);
-    setHasCompletedNutriTest(true);
-    // Redirect to meal plans tab to show AI-generated meal plan
-    setActiveTab('mealplans');
-  };
->>>>>>> 29681029
 
   const apiService = new ApiService();
   const llmService = new LLMService();
