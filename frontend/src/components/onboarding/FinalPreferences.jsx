--- conflicted
+++ resolved
@@ -1,358 +1,350 @@
-import { useState } from 'react';
-import { motion } from 'framer-motion';
-import {
-  Utensils,
-  Sparkles,
-  X,
-  ArrowRight,
-  ArrowLeft
-} from 'lucide-react';
-import './FinalPreferences.css';
-
-const FinalPreferences = ({ initialData, onDataChange, onBackStep, onGeneratePlan }) => {
-  const [dislikeInput, setDislikeInput] = useState('');
-
-  const handleAddDislike = (e) => {
-    if (e.key === 'Enter' && dislikeInput.trim() !== '') {
-      e.preventDefault();
-      const updatedDislikes = [...initialData.dislikedIngredients, dislikeInput.trim()];
-      onDataChange({ dislikedIngredients: updatedDislikes });
-      setDislikeInput('');
-    }
-  };
-
-  const handleRemoveDislike = (ingredientToRemove) => {
-    const updatedDislikes = initialData.dislikedIngredients.filter(
-      ing => ing !== ingredientToRemove
-    );
-    onDataChange({ dislikedIngredients: updatedDislikes });
-  };
-
-  const handleMealsPerDayChange = (mealOption) => {
-    onDataChange({ mealsPerDay: mealOption });
-  };
-
-  // Stagger animation variants
-  const containerVariants = {
-    hidden: { opacity: 0 },
-    visible: {
-      opacity: 1,
-      transition: {
-        staggerChildren: 0.15,
-        delayChildren: 0.1
-      }
-    }
-  };
-
-  const itemVariants = {
-    hidden: { opacity: 0, y: 20 },
-    visible: {
-      opacity: 1,
-      y: 0,
-      transition: {
-        duration: 0.5,
-        ease: 'easeOut'
-      }
-    }
-  };
-
-  return (
-    <motion.div
-      variants={containerVariants}
-      initial="hidden"
-      animate="visible"
-    >
-      {/* Header */}
-      <motion.div variants={itemVariants} style={{ marginBottom: '48px' }}>
-        <div style={{
-          display: 'flex',
-          alignItems: 'center',
-          gap: '12px',
-          marginBottom: '12px'
-        }}>
-          <div style={{
-            width: '40px',
-            height: '40px',
-            background: 'linear-gradient(135deg, #22c55e 0%, #16a34a 100%)',
-            borderRadius: '12px',
-            display: 'flex',
-            alignItems: 'center',
-            justifyContent: 'center',
-            boxShadow: '0 4px 6px -1px rgb(34 197 94 / 0.3)'
-          }}>
-            <span style={{ fontSize: '20px', fontWeight: '700', color: '#ffffff' }}>
-              3
-            </span>
-          </div>
-          <h2 style={{
-            fontSize: '28px',
-            fontWeight: '700',
-            color: '#111827',
-            margin: 0
-          }}>
-            Final Touches
-          </h2>
-        </div>
-        <p style={{
-          fontSize: '16px',
-          color: '#6b7280',
-          margin: 0
-        }}>
-          Just a few more details to personalize your experience
-        </p>
-      </motion.div>
-
-      {/* Meals Per Day Section */}
-      <motion.div variants={itemVariants} className="background-card meals-card">
-        <div className="section-header">
-          <div style={{
-            display: 'flex',
-            alignItems: 'center',
-            gap: '12px',
-            marginBottom: '12px'
-          }}>
-            <div style={{
-              width: '32px',
-              height: '32px',
-              background: '#e0f2fe',
-              borderRadius: '8px',
-              display: 'flex',
-              alignItems: 'center',
-              justifyContent: 'center'
-            }}>
-              <Utensils width={20} height={20} color="#0284c7" />
-            </div>
-            <h3 style={{
-              fontSize: '20px',
-              fontWeight: '600',
-              color: '#111827',
-              margin: 0
-            }}>
-              How many meals do you eat per day?
-            </h3>
-          </div>
-          <p style={{
-            fontSize: '14px',
-            color: '#6b7280',
-            margin: 0
-          }}>
-            Choose one option
-          </p>
-        </div>
-
-        <div className="meals-grid">
-          <motion.div
-            className={`selectable-card meal-option-card ${initialData.mealsPerDay === '3' ? 'selected' : ''}`}
-            onClick={() => handleMealsPerDayChange('3')}
-            whileHover={{ scale: 1.03 }}
-            whileTap={{ scale: 0.98 }}
-          >
-            <div style={{
-              fontSize: '48px',
-              marginBottom: '12px'
-            }}>
-              🍽️
-            </div>
-<<<<<<< HEAD
-            <h4 style={{
-              fontSize: '16px',
-              fontWeight: '700',
-              color: initialData.mealsPerDay === '3' ? '#16a34a' : '#111827',
-              margin: 0
-            }}>
-=======
-            <h4 style={{ fontSize: '16px', fontWeight: '700', color: initialData.mealsPerDay === '3-meals' ? '#166534' : '#000000', margin: 0 }}>
->>>>>>> 498f00a3
-              3 Meals
-            </h4>
-          </motion.div>
-
-          <motion.div
-            className={`selectable-card meal-option-card ${initialData.mealsPerDay === '3-meals-2-snacks' ? 'selected' : ''}`}
-            onClick={() => handleMealsPerDayChange('3-meals-2-snacks')}
-            whileHover={{ scale: 1.03 }}
-            whileTap={{ scale: 0.98 }}
-          >
-            <div style={{
-              fontSize: '48px',
-              marginBottom: '12px'
-            }}>
-              🍽️🍎
-            </div>
-            <h4 style={{ fontSize: '16px', fontWeight: '700', color: initialData.mealsPerDay === '3-meals-2-snacks' ? '#166534' : '#000000', margin: 0 }}>
-              3 Meals + 2 Snacks
-            </h4>
-          </motion.div>
-
-          <motion.div
-            className={`selectable-card meal-option-card ${initialData.mealsPerDay === '6' ? 'selected' : ''}`}
-            onClick={() => handleMealsPerDayChange('6')}
-            whileHover={{ scale: 1.03 }}
-            whileTap={{ scale: 0.98 }}
-          >
-            <div style={{
-              fontSize: '48px',
-              marginBottom: '12px'
-            }}>
-              🍱
-            </div>
-<<<<<<< HEAD
-            <h4 style={{
-              fontSize: '16px',
-              fontWeight: '700',
-              color: initialData.mealsPerDay === '6' ? '#16a34a' : '#111827',
-              margin: 0
-            }}>
-=======
-            <h4 style={{ fontSize: '16px', fontWeight: '700', color: initialData.mealsPerDay === '5-6-smaller' ? '#166534' : '#000000', margin: 0 }}>
->>>>>>> 498f00a3
-              5-6 Smaller Meals
-            </h4>
-          </motion.div>
-        </div>
-      </motion.div>
-
-      {/* Disliked Ingredients Section */}
-      <motion.div variants={itemVariants} className="background-card dislikes-card">
-        <div className="section-header">
-          <div style={{
-            display: 'flex',
-            alignItems: 'center',
-            gap: '12px',
-            marginBottom: '12px'
-          }}>
-            <div style={{
-              width: '32px',
-              height: '32px',
-              background: '#e0f2fe',
-              borderRadius: '8px',
-              display: 'flex',
-              alignItems: 'center',
-              justifyContent: 'center'
-            }}>
-              <Sparkles width={20} height={20} color="#0284c7" />
-            </div>
-            <h3 style={{
-              fontSize: '20px',
-              fontWeight: '600',
-              color: '#111827',
-              margin: 0
-            }}>
-              Any ingredients you dislike?
-            </h3>
-          </div>
-          <p style={{
-            fontSize: '14px',
-            color: '#6b7280',
-            margin: 0
-          }}>
-            We'll exclude these from your recommendations (optional)
-          </p>
-        </div>
-
-        <input
-          type="text"
-          value={dislikeInput}
-          onChange={(e) => setDislikeInput(e.target.value)}
-          onKeyDown={handleAddDislike}
-          placeholder="e.g., cilantro, mushrooms, olives..."
-          className="ingredient-input"
-        />
-        <p style={{
-          fontSize: '12px',
-          color: '#9ca3af',
-          margin: '8px 0 16px 0'
-        }}>
-          Press Enter to add
-        </p>
-
-        {initialData.dislikedIngredients.length > 0 && (
-          <div className="tags-container">
-            {initialData.dislikedIngredients.map((ing, index) => (
-              <span key={`${ing}-${index}`} className="tag">
-                {ing}
-                <button
-                  onClick={() => handleRemoveDislike(ing)}
-                  className="tag-remove-button"
-                  aria-label={`Remove ${ing}`}
-                >
-                  <X width={14} height={14} />
-                </button>
-              </span>
-            ))}
-          </div>
-        )}
-      </motion.div>
-
-      {/* Navigation Buttons */}
-      <motion.div variants={itemVariants} style={{
-        display: 'flex',
-        justifyContent: 'space-between',
-        paddingTop: '16px',
-        borderTop: '1px solid #f3f4f6'
-      }}>
-        <button
-          onClick={onBackStep}
-          style={{
-            display: 'flex',
-            alignItems: 'center',
-            gap: '12px',
-            padding: '14px 28px',
-            background: '#ffffff',
-            color: '#000000',
-            border: '2px solid #e5e7eb',
-            borderRadius: '12px',
-            fontSize: '16px',
-            fontWeight: '600',
-            cursor: 'pointer',
-            transition: 'all 0.2s'
-          }}
-          onMouseEnter={(e) => {
-            e.currentTarget.style.borderColor = '#d1d5db';
-            e.currentTarget.style.background = '#f9fafb';
-          }}
-          onMouseLeave={(e) => {
-            e.currentTarget.style.borderColor = '#e5e7eb';
-            e.currentTarget.style.background = '#ffffff';
-          }}
-        >
-          <ArrowLeft width={20} height={20} color="#000000" />
-          <span style={{ color: '#000000', opacity: 1, fontWeight: 700 }}>Back</span>
-        </button>
-
-        <button
-          onClick={onGeneratePlan}
-          style={{
-            display: 'flex',
-            alignItems: 'center',
-            gap: '12px',
-            padding: '14px 32px',
-            background: 'linear-gradient(135deg, #22c55e 0%, #16a34a 100%)',
-            color: '#ffffff',
-            border: 'none',
-            borderRadius: '12px',
-            fontSize: '16px',
-            fontWeight: '600',
-            cursor: 'pointer',
-            transition: 'all 0.2s',
-            boxShadow: '0 4px 6px -1px rgb(34 197 94 / 0.3)'
-          }}
-          onMouseEnter={(e) => {
-            e.currentTarget.style.boxShadow = '0 10px 15px -3px rgb(34 197 94 / 0.4)';
-            e.currentTarget.style.transform = 'translateY(-2px)';
-          }}
-          onMouseLeave={(e) => {
-            e.currentTarget.style.boxShadow = '0 4px 6px -1px rgb(34 197 94 / 0.3)';
-            e.currentTarget.style.transform = 'translateY(0)';
-          }}
-        >
-          <Sparkles width={20} height={20} />
-          <span>Generate My Plan</span>
-          <ArrowRight width={20} height={20} />
-        </button>
-      </motion.div>
-    </motion.div>
-  );
-};
-
-export default FinalPreferences;
+import { useState } from 'react';
+import { motion } from 'framer-motion';
+import {
+  Utensils,
+  Sparkles,
+  X,
+  ArrowRight,
+  ArrowLeft
+} from 'lucide-react';
+import './FinalPreferences.css';
+
+const FinalPreferences = ({ initialData, onDataChange, onBackStep, onGeneratePlan }) => {
+  const [dislikeInput, setDislikeInput] = useState('');
+
+  const handleAddDislike = (e) => {
+    if (e.key === 'Enter' && dislikeInput.trim() !== '') {
+      e.preventDefault();
+      const updatedDislikes = [...initialData.dislikedIngredients, dislikeInput.trim()];
+      onDataChange({ dislikedIngredients: updatedDislikes });
+      setDislikeInput('');
+    }
+  };
+
+  const handleRemoveDislike = (ingredientToRemove) => {
+    const updatedDislikes = initialData.dislikedIngredients.filter(
+      ing => ing !== ingredientToRemove
+    );
+    onDataChange({ dislikedIngredients: updatedDislikes });
+  };
+
+  const handleMealsPerDayChange = (mealOption) => {
+    onDataChange({ mealsPerDay: mealOption });
+  };
+
+  // Stagger animation variants
+  const containerVariants = {
+    hidden: { opacity: 0 },
+    visible: {
+      opacity: 1,
+      transition: {
+        staggerChildren: 0.15,
+        delayChildren: 0.1
+      }
+    }
+  };
+
+  const itemVariants = {
+    hidden: { opacity: 0, y: 20 },
+    visible: {
+      opacity: 1,
+      y: 0,
+      transition: {
+        duration: 0.5,
+        ease: 'easeOut'
+      }
+    }
+  };
+
+  return (
+    <motion.div
+      variants={containerVariants}
+      initial="hidden"
+      animate="visible"
+    >
+      {/* Header */}
+      <motion.div variants={itemVariants} style={{ marginBottom: '48px' }}>
+        <div style={{
+          display: 'flex',
+          alignItems: 'center',
+          gap: '12px',
+          marginBottom: '12px'
+        }}>
+          <div style={{
+            width: '40px',
+            height: '40px',
+            background: 'linear-gradient(135deg, #22c55e 0%, #16a34a 100%)',
+            borderRadius: '12px',
+            display: 'flex',
+            alignItems: 'center',
+            justifyContent: 'center',
+            boxShadow: '0 4px 6px -1px rgb(34 197 94 / 0.3)'
+          }}>
+            <span style={{ fontSize: '20px', fontWeight: '700', color: '#ffffff' }}>
+              3
+            </span>
+          </div>
+          <h2 style={{
+            fontSize: '28px',
+            fontWeight: '700',
+            color: '#111827',
+            margin: 0
+          }}>
+            Final Touches
+          </h2>
+        </div>
+        <p style={{
+          fontSize: '16px',
+          color: '#6b7280',
+          margin: 0
+        }}>
+          Just a few more details to personalize your experience
+        </p>
+      </motion.div>
+
+      {/* Meals Per Day Section */}
+      <motion.div variants={itemVariants} className="background-card meals-card">
+        <div className="section-header">
+          <div style={{
+            display: 'flex',
+            alignItems: 'center',
+            gap: '12px',
+            marginBottom: '12px'
+          }}>
+            <div style={{
+              width: '32px',
+              height: '32px',
+              background: '#e0f2fe',
+              borderRadius: '8px',
+              display: 'flex',
+              alignItems: 'center',
+              justifyContent: 'center'
+            }}>
+              <Utensils width={20} height={20} color="#0284c7" />
+            </div>
+            <h3 style={{
+              fontSize: '20px',
+              fontWeight: '600',
+              color: '#111827',
+              margin: 0
+            }}>
+              How many meals do you eat per day?
+            </h3>
+          </div>
+          <p style={{
+            fontSize: '14px',
+            color: '#6b7280',
+            margin: 0
+          }}>
+            Choose one option
+          </p>
+        </div>
+
+        <div className="meals-grid">
+          <motion.div
+            className={`selectable-card meal-option-card ${initialData.mealsPerDay === '3' ? 'selected' : ''}`}
+            onClick={() => handleMealsPerDayChange('3')}
+            whileHover={{ scale: 1.03 }}
+            whileTap={{ scale: 0.98 }}
+          >
+            <div style={{
+              fontSize: '48px',
+              marginBottom: '12px'
+            }}>
+              🍽️
+            </div>
+            <h4 style={{
+              fontSize: '16px',
+              fontWeight: '700',
+              color: initialData.mealsPerDay === '3' ? '#16a34a' : '#111827',
+              margin: 0
+            }}>
+              3 Meals
+            </h4>
+          </motion.div>
+
+          <motion.div
+            className={`selectable-card meal-option-card ${initialData.mealsPerDay === '3-meals-2-snacks' ? 'selected' : ''}`}
+            onClick={() => handleMealsPerDayChange('3-meals-2-snacks')}
+            whileHover={{ scale: 1.03 }}
+            whileTap={{ scale: 0.98 }}
+          >
+            <div style={{
+              fontSize: '48px',
+              marginBottom: '12px'
+            }}>
+              🍽️🍎
+            </div>
+            <h4 style={{ fontSize: '16px', fontWeight: '700', color: initialData.mealsPerDay === '3-meals-2-snacks' ? '#166534' : '#000000', margin: 0 }}>
+              3 Meals + 2 Snacks
+            </h4>
+          </motion.div>
+
+          <motion.div
+            className={`selectable-card meal-option-card ${initialData.mealsPerDay === '6' ? 'selected' : ''}`}
+            onClick={() => handleMealsPerDayChange('6')}
+            whileHover={{ scale: 1.03 }}
+            whileTap={{ scale: 0.98 }}
+          >
+            <div style={{
+              fontSize: '48px',
+              marginBottom: '12px'
+            }}>
+              🍱
+            </div>
+            <h4 style={{
+              fontSize: '16px',
+              fontWeight: '700',
+              color: initialData.mealsPerDay === '6' ? '#16a34a' : '#111827',
+              margin: 0
+            }}>
+              5-6 Smaller Meals
+            </h4>
+          </motion.div>
+        </div>
+      </motion.div>
+
+      {/* Disliked Ingredients Section */}
+      <motion.div variants={itemVariants} className="background-card dislikes-card">
+        <div className="section-header">
+          <div style={{
+            display: 'flex',
+            alignItems: 'center',
+            gap: '12px',
+            marginBottom: '12px'
+          }}>
+            <div style={{
+              width: '32px',
+              height: '32px',
+              background: '#e0f2fe',
+              borderRadius: '8px',
+              display: 'flex',
+              alignItems: 'center',
+              justifyContent: 'center'
+            }}>
+              <Sparkles width={20} height={20} color="#0284c7" />
+            </div>
+            <h3 style={{
+              fontSize: '20px',
+              fontWeight: '600',
+              color: '#111827',
+              margin: 0
+            }}>
+              Any ingredients you dislike?
+            </h3>
+          </div>
+          <p style={{
+            fontSize: '14px',
+            color: '#6b7280',
+            margin: 0
+          }}>
+            We'll exclude these from your recommendations (optional)
+          </p>
+        </div>
+
+        <input
+          type="text"
+          value={dislikeInput}
+          onChange={(e) => setDislikeInput(e.target.value)}
+          onKeyDown={handleAddDislike}
+          placeholder="e.g., cilantro, mushrooms, olives..."
+          className="ingredient-input"
+        />
+        <p style={{
+          fontSize: '12px',
+          color: '#9ca3af',
+          margin: '8px 0 16px 0'
+        }}>
+          Press Enter to add
+        </p>
+
+        {initialData.dislikedIngredients.length > 0 && (
+          <div className="tags-container">
+            {initialData.dislikedIngredients.map((ing, index) => (
+              <span key={`${ing}-${index}`} className="tag">
+                {ing}
+                <button
+                  onClick={() => handleRemoveDislike(ing)}
+                  className="tag-remove-button"
+                  aria-label={`Remove ${ing}`}
+                >
+                  <X width={14} height={14} />
+                </button>
+              </span>
+            ))}
+          </div>
+        )}
+      </motion.div>
+
+      {/* Navigation Buttons */}
+      <motion.div variants={itemVariants} style={{
+        display: 'flex',
+        justifyContent: 'space-between',
+        paddingTop: '16px',
+        borderTop: '1px solid #f3f4f6'
+      }}>
+        <button
+          onClick={onBackStep}
+          style={{
+            display: 'flex',
+            alignItems: 'center',
+            gap: '12px',
+            padding: '14px 28px',
+            background: '#ffffff',
+            color: '#000000',
+            border: '2px solid #e5e7eb',
+            borderRadius: '12px',
+            fontSize: '16px',
+            fontWeight: '600',
+            cursor: 'pointer',
+            transition: 'all 0.2s'
+          }}
+          onMouseEnter={(e) => {
+            e.currentTarget.style.borderColor = '#d1d5db';
+            e.currentTarget.style.background = '#f9fafb';
+          }}
+          onMouseLeave={(e) => {
+            e.currentTarget.style.borderColor = '#e5e7eb';
+            e.currentTarget.style.background = '#ffffff';
+          }}
+        >
+          <ArrowLeft width={20} height={20} color="#000000" />
+          <span style={{ color: '#000000', opacity: 1, fontWeight: 700 }}>Back</span>
+        </button>
+
+        <button
+          onClick={onGeneratePlan}
+          style={{
+            display: 'flex',
+            alignItems: 'center',
+            gap: '12px',
+            padding: '14px 32px',
+            background: 'linear-gradient(135deg, #22c55e 0%, #16a34a 100%)',
+            color: '#ffffff',
+            border: 'none',
+            borderRadius: '12px',
+            fontSize: '16px',
+            fontWeight: '600',
+            cursor: 'pointer',
+            transition: 'all 0.2s',
+            boxShadow: '0 4px 6px -1px rgb(34 197 94 / 0.3)'
+          }}
+          onMouseEnter={(e) => {
+            e.currentTarget.style.boxShadow = '0 10px 15px -3px rgb(34 197 94 / 0.4)';
+            e.currentTarget.style.transform = 'translateY(-2px)';
+          }}
+          onMouseLeave={(e) => {
+            e.currentTarget.style.boxShadow = '0 4px 6px -1px rgb(34 197 94 / 0.3)';
+            e.currentTarget.style.transform = 'translateY(0)';
+          }}
+        >
+          <Sparkles width={20} height={20} />
+          <span>Generate My Plan</span>
+          <ArrowRight width={20} height={20} />
+        </button>
+      </motion.div>
+    </motion.div>
+  );
+};
+
+export default FinalPreferences;