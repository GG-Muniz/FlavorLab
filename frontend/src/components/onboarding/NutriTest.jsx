--- conflicted
+++ resolved
@@ -4,13 +4,10 @@
 import PreferencesSelector from './PreferencesSelector';
 import FinalPreferences from './FinalPreferences';
 import LoadingOverlay from './LoadingOverlay';
-<<<<<<< HEAD
 import './NutriTest.css';
 import { useAuth } from '../../context/AuthContext';
 import { useNavigate } from 'react-router-dom';
-=======
 import { submitSurvey } from '../../services/mealPlanApi';
->>>>>>> 29681029
 
 const NutriTest = ({ onComplete }) => {
   const { user, updateProfile } = useAuth();
@@ -92,27 +89,17 @@
 
   // Handle generate plan with loading state
   const handleGeneratePlan = async () => {
-<<<<<<< HEAD
-    await handleComplete();
-=======
     setIsLoading(true);
-    console.log('SENDING THIS TO THE LLM:', formData);
-
     try {
-      // Submit survey data to backend
       await submitSurvey(formData);
-      console.log('Survey submitted successfully!');
-
-      // Complete the NutriTest flow
-      setIsLoading(false);
-      handleComplete();
+      await handleComplete();
+      navigate('/?tab=mealplans', { replace: true });
     } catch (error) {
       console.error('Error submitting survey:', error);
+      alert(`Failed to submit survey: ${error?.message || 'Unknown error'}`);
+    } finally {
       setIsLoading(false);
-      // TODO: Show error message to user
-      alert(`Failed to submit survey: ${error.message}`);
     }
->>>>>>> 29681029
   };
 
   // Page transition variants
