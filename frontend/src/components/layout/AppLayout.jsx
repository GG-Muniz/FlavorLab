import { Outlet, Link } from 'react-router-dom';
import { BookOpen } from 'lucide-react';
import { useAuth } from '../../context/AuthContext';
import ProfileDropdown from '../profile/ProfileDropdown';
import { absoluteUrl } from '../../api/auth';

export default function AppLayout() {
  const { user } = useAuth();
  return (
    <div style={{ minHeight: '100vh', background: 'var(--color-gray-50)' }}>
      <header style={{ background: 'var(--color-gray-100)', boxShadow: '0 1px 3px 0 rgb(0 0 0 / 0.1)', borderBottom: '2px solid var(--color-gray-200)' }}>
        <div style={{ maxWidth: '80rem', margin: '0 auto', padding: '0 16px', display: 'flex', justifyContent: 'space-between', alignItems: 'center', height: '64px' }}>
<<<<<<< HEAD
          <Link to="/?tab=dashboard" style={{ display: 'flex', alignItems: 'center', gap: 12, textDecoration: 'none' }}>
            <img src="/Healthlab.png" alt="HealthLab" onError={(e)=>{ e.currentTarget.src='/favicon.png'; }} style={{ width: 40, height: 40, borderRadius: 10, boxShadow: '0 1px 3px 0 rgb(0 0 0 / 0.1)', objectFit: 'cover' }} />
=======
          <Link to="/app" style={{ display: 'flex', alignItems: 'center', gap: 12, textDecoration: 'none' }}>
            <div style={{ width: 40, height: 40, background: '#22c55e', borderRadius: '50%', display: 'flex', alignItems: 'center', justifyContent: 'center', boxShadow: '0 1px 3px 0 rgb(0 0 0 / 0.1)' }}>
              <Apple width={24} height={24} color="#ffffff" strokeWidth={2.5} />
            </div>
>>>>>>> 463a5fb6
            <h1 style={{ fontSize: 24, fontWeight: 700, color: 'var(--color-gray-900)', letterSpacing: '-0.025em', margin: 0 }}>HealthLab</h1>
          </Link>

          <nav style={{ display: 'flex', alignItems: 'center', gap: 8 }}>
            <Link to="/ingredients" style={{
              display: 'flex', alignItems: 'center', gap: 8, textDecoration: 'none',
              padding: '8px 12px', borderRadius: 10, border: '1px solid var(--color-gray-200)'
            }}>
              <BookOpen width={18} height={18} color="#111827" />
              <span style={{ fontSize: 14, fontWeight: 600, color: 'var(--text-primary)' }}>Ingredients</span>
            </Link>
          </nav>
          <div style={{ display: 'flex', alignItems: 'center', gap: 12 }}>
            <div style={{ fontSize: 14, color: 'var(--text-secondary)' }}>Hello, <span style={{ fontWeight: 600, color: 'var(--text-primary)' }}>{user?.first_name || user?.email}</span> 👋</div>
            <ProfileDropdown avatarUrl={user?.avatar_url ? absoluteUrl(user.avatar_url) : undefined} />
          </div>
        </div>
      </header>

      <main>
        <Outlet />
      </main>
    </div>
  );
}


<|MERGE_RESOLUTION|>--- conflicted
+++ resolved
@@ -1,48 +1,64 @@
-import { Outlet, Link } from 'react-router-dom';
-import { BookOpen } from 'lucide-react';
-import { useAuth } from '../../context/AuthContext';
-import ProfileDropdown from '../profile/ProfileDropdown';
-import { absoluteUrl } from '../../api/auth';
-
-export default function AppLayout() {
-  const { user } = useAuth();
-  return (
-    <div style={{ minHeight: '100vh', background: 'var(--color-gray-50)' }}>
-      <header style={{ background: 'var(--color-gray-100)', boxShadow: '0 1px 3px 0 rgb(0 0 0 / 0.1)', borderBottom: '2px solid var(--color-gray-200)' }}>
-        <div style={{ maxWidth: '80rem', margin: '0 auto', padding: '0 16px', display: 'flex', justifyContent: 'space-between', alignItems: 'center', height: '64px' }}>
-<<<<<<< HEAD
-          <Link to="/?tab=dashboard" style={{ display: 'flex', alignItems: 'center', gap: 12, textDecoration: 'none' }}>
-            <img src="/Healthlab.png" alt="HealthLab" onError={(e)=>{ e.currentTarget.src='/favicon.png'; }} style={{ width: 40, height: 40, borderRadius: 10, boxShadow: '0 1px 3px 0 rgb(0 0 0 / 0.1)', objectFit: 'cover' }} />
-=======
-          <Link to="/app" style={{ display: 'flex', alignItems: 'center', gap: 12, textDecoration: 'none' }}>
-            <div style={{ width: 40, height: 40, background: '#22c55e', borderRadius: '50%', display: 'flex', alignItems: 'center', justifyContent: 'center', boxShadow: '0 1px 3px 0 rgb(0 0 0 / 0.1)' }}>
-              <Apple width={24} height={24} color="#ffffff" strokeWidth={2.5} />
-            </div>
->>>>>>> 463a5fb6
-            <h1 style={{ fontSize: 24, fontWeight: 700, color: 'var(--color-gray-900)', letterSpacing: '-0.025em', margin: 0 }}>HealthLab</h1>
-          </Link>
-
-          <nav style={{ display: 'flex', alignItems: 'center', gap: 8 }}>
-            <Link to="/ingredients" style={{
-              display: 'flex', alignItems: 'center', gap: 8, textDecoration: 'none',
-              padding: '8px 12px', borderRadius: 10, border: '1px solid var(--color-gray-200)'
-            }}>
-              <BookOpen width={18} height={18} color="#111827" />
-              <span style={{ fontSize: 14, fontWeight: 600, color: 'var(--text-primary)' }}>Ingredients</span>
-            </Link>
-          </nav>
-          <div style={{ display: 'flex', alignItems: 'center', gap: 12 }}>
-            <div style={{ fontSize: 14, color: 'var(--text-secondary)' }}>Hello, <span style={{ fontWeight: 600, color: 'var(--text-primary)' }}>{user?.first_name || user?.email}</span> 👋</div>
-            <ProfileDropdown avatarUrl={user?.avatar_url ? absoluteUrl(user.avatar_url) : undefined} />
-          </div>
-        </div>
-      </header>
-
-      <main>
-        <Outlet />
-      </main>
-    </div>
-  );
-}
-
-
+import { Outlet, Link } from 'react-router-dom';
+import { Apple, BookOpen } from 'lucide-react';
+import { useAuth } from '../../context/AuthContext';
+import ProfileDropdown from '../profile/ProfileDropdown';
+import { absoluteUrl } from '../../api/auth';
+
+export default function AppLayout() {
+  const { user } = useAuth();
+  const location = useLocation();
+
+  const navLinkStyle = (path) => {
+    const isActive = location.pathname.startsWith(path);
+    return {
+      display: 'flex',
+      alignItems: 'center',
+      gap: 8,
+      textDecoration: 'none',
+      padding: '8px 12px',
+      borderRadius: 10,
+      border: `1px solid ${isActive ? 'var(--color-gray-300)' : 'var(--color-gray-200)'}`,
+      background: isActive ? 'var(--color-gray-200)' : 'transparent',
+      color: isActive ? 'var(--color-gray-900)' : 'var(--text-primary)',
+      transition: 'background 0.2s ease, border-color 0.2s ease'
+    };
+  };
+
+  const navLabelStyle = (path) => ({
+    fontSize: 14,
+    fontWeight: 600,
+    color: location.pathname.startsWith(path) ? 'var(--color-gray-900)' : 'var(--text-primary)'
+  });
+
+  return (
+    <div style={{ minHeight: '100vh', background: 'var(--color-gray-50)' }}>
+      <header style={{ background: 'var(--color-gray-100)', boxShadow: '0 1px 3px 0 rgb(0 0 0 / 0.1)', borderBottom: '2px solid var(--color-gray-200)' }}>
+        <div style={{ maxWidth: '80rem', margin: '0 auto', padding: '0 16px', display: 'flex', justifyContent: 'space-between', alignItems: 'center', height: '64px' }}>
+          <Link to="/app" style={{ display: 'flex', alignItems: 'center', gap: 12, textDecoration: 'none' }}>
+            <div style={{ width: 40, height: 40, background: '#22c55e', borderRadius: '50%', display: 'flex', alignItems: 'center', justifyContent: 'center', boxShadow: '0 1px 3px 0 rgb(0 0 0 / 0.1)' }}>
+              <Apple width={24} height={24} color="#ffffff" strokeWidth={2.5} />
+            </div>
+            <h1 style={{ fontSize: 24, fontWeight: 700, color: 'var(--color-gray-900)', letterSpacing: '-0.025em', margin: 0 }}>HealthLab</h1>
+          </Link>
+
+          <nav style={{ display: 'flex', alignItems: 'center', gap: 8 }}>
+            <Link to="/ingredients" style={navLinkStyle('/ingredients')}>
+              <BookOpen width={18} height={18} color="#111827" />
+              <span style={navLabelStyle('/ingredients')}>Ingredients</span>
+            </Link>
+          </nav>
+          <div style={{ display: 'flex', alignItems: 'center', gap: 12 }}>
+            <div style={{ fontSize: 14, color: 'var(--text-secondary)' }}>Hello, <span style={{ fontWeight: 600, color: 'var(--text-primary)' }}>{user?.first_name || user?.email}</span> 👋</div>
+            <ProfileDropdown avatarUrl={user?.avatar_url ? absoluteUrl(user.avatar_url) : undefined} />
+          </div>
+        </div>
+      </header>
+
+      <main>
+        <Outlet />
+      </main>
+    </div>
+  );
+}
+
+